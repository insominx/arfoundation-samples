%YAML 1.1
%TAG !u! tag:unity3d.com,2011:
--- !u!29 &1
OcclusionCullingSettings:
  m_ObjectHideFlags: 0
  serializedVersion: 2
  m_OcclusionBakeSettings:
    smallestOccluder: 5
    smallestHole: 0.25
    backfaceThreshold: 100
  m_SceneGUID: 00000000000000000000000000000000
  m_OcclusionCullingData: {fileID: 0}
--- !u!104 &2
RenderSettings:
  m_ObjectHideFlags: 0
  serializedVersion: 9
  m_Fog: 0
  m_FogColor: {r: 0.5, g: 0.5, b: 0.5, a: 1}
  m_FogMode: 3
  m_FogDensity: 0.01
  m_LinearFogStart: 0
  m_LinearFogEnd: 300
  m_AmbientSkyColor: {r: 0.212, g: 0.227, b: 0.259, a: 1}
  m_AmbientEquatorColor: {r: 0.114, g: 0.125, b: 0.133, a: 1}
  m_AmbientGroundColor: {r: 0.047, g: 0.043, b: 0.035, a: 1}
  m_AmbientIntensity: 1
  m_AmbientMode: 0
  m_SubtractiveShadowColor: {r: 0.42, g: 0.478, b: 0.627, a: 1}
  m_SkyboxMaterial: {fileID: 10304, guid: 0000000000000000f000000000000000, type: 0}
  m_HaloStrength: 0.5
  m_FlareStrength: 1
  m_FlareFadeSpeed: 3
  m_HaloTexture: {fileID: 0}
  m_SpotCookie: {fileID: 10001, guid: 0000000000000000e000000000000000, type: 0}
  m_DefaultReflectionMode: 0
  m_DefaultReflectionResolution: 128
  m_ReflectionBounces: 1
  m_ReflectionIntensity: 1
  m_CustomReflection: {fileID: 0}
  m_Sun: {fileID: 0}
  m_IndirectSpecularColor: {r: 0.3731193, g: 0.38073996, b: 0.35872698, a: 1}
  m_UseRadianceAmbientProbe: 0
--- !u!157 &3
LightmapSettings:
  m_ObjectHideFlags: 0
  serializedVersion: 11
  m_GIWorkflowMode: 0
  m_GISettings:
    serializedVersion: 2
    m_BounceScale: 1
    m_IndirectOutputScale: 1
    m_AlbedoBoost: 1
    m_EnvironmentLightingMode: 0
    m_EnableBakedLightmaps: 1
    m_EnableRealtimeLightmaps: 0
  m_LightmapEditorSettings:
    serializedVersion: 12
    m_Resolution: 2
    m_BakeResolution: 10
    m_AtlasSize: 512
    m_AO: 0
    m_AOMaxDistance: 1
    m_CompAOExponent: 1
    m_CompAOExponentDirect: 0
    m_ExtractAmbientOcclusion: 0
    m_Padding: 2
    m_LightmapParameters: {fileID: 0}
    m_LightmapsBakeMode: 1
    m_TextureCompression: 1
    m_FinalGather: 0
    m_FinalGatherFiltering: 1
    m_FinalGatherRayCount: 256
    m_ReflectionCompression: 2
    m_MixedBakeMode: 2
    m_BakeBackend: 1
    m_PVRSampling: 1
    m_PVRDirectSampleCount: 32
    m_PVRSampleCount: 256
    m_PVRBounces: 2
    m_PVREnvironmentSampleCount: 256
    m_PVREnvironmentReferencePointCount: 2048
    m_PVRFilteringMode: 2
    m_PVRDenoiserTypeDirect: 0
    m_PVRDenoiserTypeIndirect: 0
    m_PVRDenoiserTypeAO: 0
    m_PVRFilterTypeDirect: 0
    m_PVRFilterTypeIndirect: 0
    m_PVRFilterTypeAO: 0
    m_PVREnvironmentMIS: 0
    m_PVRCulling: 1
    m_PVRFilteringGaussRadiusDirect: 1
    m_PVRFilteringGaussRadiusIndirect: 5
    m_PVRFilteringGaussRadiusAO: 2
    m_PVRFilteringAtrousPositionSigmaDirect: 0.5
    m_PVRFilteringAtrousPositionSigmaIndirect: 2
    m_PVRFilteringAtrousPositionSigmaAO: 1
    m_ExportTrainingData: 0
    m_TrainingDataDestination: TrainingData
    m_LightProbeSampleCountMultiplier: 4
  m_LightingDataAsset: {fileID: 0}
  m_UseShadowmask: 1
--- !u!196 &4
NavMeshSettings:
  serializedVersion: 2
  m_ObjectHideFlags: 0
  m_BuildSettings:
    serializedVersion: 2
    agentTypeID: 0
    agentRadius: 0.5
    agentHeight: 2
    agentSlope: 45
    agentClimb: 0.4
    ledgeDropHeight: 0
    maxJumpAcrossDistance: 0
    minRegionArea: 2
    manualCellSize: 0
    cellSize: 0.16666667
    manualTileSize: 0
    tileSize: 256
    accuratePlacement: 0
    debug:
      m_Flags: 0
  m_NavMeshData: {fileID: 0}
--- !u!1 &13365791
GameObject:
  m_ObjectHideFlags: 0
  m_CorrespondingSourceObject: {fileID: 0}
  m_PrefabInstance: {fileID: 0}
  m_PrefabAsset: {fileID: 0}
  serializedVersion: 6
  m_Component:
  - component: {fileID: 13365792}
  - component: {fileID: 13365795}
  - component: {fileID: 13365794}
  - component: {fileID: 13365793}
  m_Layer: 0
  m_Name: Forward
  m_TagString: Untagged
  m_Icon: {fileID: 0}
  m_NavMeshLayer: 0
  m_StaticEditorFlags: 0
  m_IsActive: 1
--- !u!4 &13365792
Transform:
  m_ObjectHideFlags: 0
  m_CorrespondingSourceObject: {fileID: 0}
  m_PrefabInstance: {fileID: 0}
  m_PrefabAsset: {fileID: 0}
  m_GameObject: {fileID: 13365791}
  m_LocalRotation: {x: -0, y: -0, z: -0, w: 1}
  m_LocalPosition: {x: 0, y: 0, z: 0.5}
  m_LocalScale: {x: 0.1, y: 0.1, z: 1}
  m_Children: []
  m_Father: {fileID: 787642026}
  m_RootOrder: 0
  m_LocalEulerAnglesHint: {x: 0, y: 0, z: 0}
--- !u!65 &13365793
BoxCollider:
  m_ObjectHideFlags: 0
  m_CorrespondingSourceObject: {fileID: 0}
  m_PrefabInstance: {fileID: 0}
  m_PrefabAsset: {fileID: 0}
  m_GameObject: {fileID: 13365791}
  m_Material: {fileID: 0}
  m_IsTrigger: 0
  m_Enabled: 1
  serializedVersion: 2
  m_Size: {x: 1, y: 1, z: 1}
  m_Center: {x: 0, y: 0, z: 0}
--- !u!23 &13365794
MeshRenderer:
  m_ObjectHideFlags: 0
  m_CorrespondingSourceObject: {fileID: 0}
  m_PrefabInstance: {fileID: 0}
  m_PrefabAsset: {fileID: 0}
  m_GameObject: {fileID: 13365791}
  m_Enabled: 1
  m_CastShadows: 1
  m_ReceiveShadows: 1
  m_DynamicOccludee: 1
  m_MotionVectors: 1
  m_LightProbeUsage: 1
  m_ReflectionProbeUsage: 1
  m_RayTracingMode: 2
  m_RenderingLayerMask: 1
  m_RendererPriority: 0
  m_Materials:
  - {fileID: 10303, guid: 0000000000000000f000000000000000, type: 0}
  m_StaticBatchInfo:
    firstSubMesh: 0
    subMeshCount: 0
  m_StaticBatchRoot: {fileID: 0}
  m_ProbeAnchor: {fileID: 0}
  m_LightProbeVolumeOverride: {fileID: 0}
  m_ScaleInLightmap: 1
  m_ReceiveGI: 1
  m_PreserveUVs: 0
  m_IgnoreNormalsForChartDetection: 0
  m_ImportantGI: 0
  m_StitchLightmapSeams: 1
  m_SelectedEditorRenderState: 3
  m_MinimumChartSize: 4
  m_AutoUVMaxDistance: 0.5
  m_AutoUVMaxAngle: 89
  m_LightmapParameters: {fileID: 0}
  m_SortingLayerID: 0
  m_SortingLayer: 0
  m_SortingOrder: 0
--- !u!33 &13365795
MeshFilter:
  m_ObjectHideFlags: 0
  m_CorrespondingSourceObject: {fileID: 0}
  m_PrefabInstance: {fileID: 0}
  m_PrefabAsset: {fileID: 0}
  m_GameObject: {fileID: 13365791}
  m_Mesh: {fileID: 10202, guid: 0000000000000000e000000000000000, type: 0}
--- !u!1 &16873457
GameObject:
  m_ObjectHideFlags: 0
  m_CorrespondingSourceObject: {fileID: 0}
  m_PrefabInstance: {fileID: 0}
  m_PrefabAsset: {fileID: 0}
  serializedVersion: 6
  m_Component:
  - component: {fileID: 16873458}
  - component: {fileID: 16873461}
  - component: {fileID: 16873460}
  - component: {fileID: 16873459}
  m_Layer: 0
  m_Name: TipX2
  m_TagString: Untagged
  m_Icon: {fileID: 0}
  m_NavMeshLayer: 0
  m_StaticEditorFlags: 0
  m_IsActive: 1
--- !u!4 &16873458
Transform:
  m_ObjectHideFlags: 0
  m_CorrespondingSourceObject: {fileID: 0}
  m_PrefabInstance: {fileID: 0}
  m_PrefabAsset: {fileID: 0}
  m_GameObject: {fileID: 16873457}
  m_LocalRotation: {x: -0.38268343, y: -0, z: -0, w: 0.92387956}
  m_LocalPosition: {x: 0, y: 0.15, z: 0}
  m_LocalScale: {x: 0.1, y: 0.5, z: 0.10000001}
  m_Children: []
  m_Father: {fileID: 1315274497}
  m_RootOrder: 1
  m_LocalEulerAnglesHint: {x: -45, y: 0, z: 0}
--- !u!65 &16873459
BoxCollider:
  m_ObjectHideFlags: 0
  m_CorrespondingSourceObject: {fileID: 0}
  m_PrefabInstance: {fileID: 0}
  m_PrefabAsset: {fileID: 0}
  m_GameObject: {fileID: 16873457}
  m_Material: {fileID: 0}
  m_IsTrigger: 0
  m_Enabled: 1
  serializedVersion: 2
  m_Size: {x: 1, y: 1, z: 1}
  m_Center: {x: 0, y: 0, z: 0}
--- !u!23 &16873460
MeshRenderer:
  m_ObjectHideFlags: 0
  m_CorrespondingSourceObject: {fileID: 0}
  m_PrefabInstance: {fileID: 0}
  m_PrefabAsset: {fileID: 0}
  m_GameObject: {fileID: 16873457}
  m_Enabled: 1
  m_CastShadows: 1
  m_ReceiveShadows: 1
  m_DynamicOccludee: 1
  m_MotionVectors: 1
  m_LightProbeUsage: 1
  m_ReflectionProbeUsage: 1
  m_RayTracingMode: 2
  m_RenderingLayerMask: 1
  m_RendererPriority: 0
  m_Materials:
  - {fileID: 2100000, guid: 1d85e66239f5b41eb87246c413157610, type: 2}
  m_StaticBatchInfo:
    firstSubMesh: 0
    subMeshCount: 0
  m_StaticBatchRoot: {fileID: 0}
  m_ProbeAnchor: {fileID: 0}
  m_LightProbeVolumeOverride: {fileID: 0}
  m_ScaleInLightmap: 1
  m_ReceiveGI: 1
  m_PreserveUVs: 0
  m_IgnoreNormalsForChartDetection: 0
  m_ImportantGI: 0
  m_StitchLightmapSeams: 1
  m_SelectedEditorRenderState: 3
  m_MinimumChartSize: 4
  m_AutoUVMaxDistance: 0.5
  m_AutoUVMaxAngle: 89
  m_LightmapParameters: {fileID: 0}
  m_SortingLayerID: 0
  m_SortingLayer: 0
  m_SortingOrder: 0
--- !u!33 &16873461
MeshFilter:
  m_ObjectHideFlags: 0
  m_CorrespondingSourceObject: {fileID: 0}
  m_PrefabInstance: {fileID: 0}
  m_PrefabAsset: {fileID: 0}
  m_GameObject: {fileID: 16873457}
  m_Mesh: {fileID: 10202, guid: 0000000000000000e000000000000000, type: 0}
--- !u!1 &90891935
GameObject:
  m_ObjectHideFlags: 0
  m_CorrespondingSourceObject: {fileID: 0}
  m_PrefabInstance: {fileID: 0}
  m_PrefabAsset: {fileID: 0}
  serializedVersion: 6
  m_Component:
  - component: {fileID: 90891936}
  - component: {fileID: 90891938}
  - component: {fileID: 90891937}
  m_Layer: 5
  m_Name: MainLightColorLabel
  m_TagString: Untagged
  m_Icon: {fileID: 0}
  m_NavMeshLayer: 0
  m_StaticEditorFlags: 0
  m_IsActive: 1
--- !u!224 &90891936
RectTransform:
  m_ObjectHideFlags: 0
  m_CorrespondingSourceObject: {fileID: 0}
  m_PrefabInstance: {fileID: 0}
  m_PrefabAsset: {fileID: 0}
  m_GameObject: {fileID: 90891935}
  m_LocalRotation: {x: -0, y: -0, z: -0, w: 1}
  m_LocalPosition: {x: 0, y: 0, z: 0}
  m_LocalScale: {x: 1, y: 1, z: 1}
  m_Children: []
  m_Father: {fileID: 606503171}
  m_RootOrder: 5
  m_LocalEulerAnglesHint: {x: 0, y: 0, z: 0}
  m_AnchorMin: {x: 0, y: 1}
  m_AnchorMax: {x: 0, y: 1}
  m_AnchoredPosition: {x: 125, y: -685}
  m_SizeDelta: {x: 160, y: 30}
  m_Pivot: {x: 0.5, y: 0.5}
--- !u!114 &90891937
MonoBehaviour:
  m_ObjectHideFlags: 0
  m_CorrespondingSourceObject: {fileID: 0}
  m_PrefabInstance: {fileID: 0}
  m_PrefabAsset: {fileID: 0}
  m_GameObject: {fileID: 90891935}
  m_Enabled: 1
  m_EditorHideFlags: 0
  m_Script: {fileID: 11500000, guid: 5f7201a12d95ffc409449d95f23cf332, type: 3}
  m_Name: 
  m_EditorClassIdentifier: 
  m_Material: {fileID: 0}
  m_Color: {r: 1, g: 1, b: 1, a: 1}
  m_RaycastTarget: 1
  m_Maskable: 1
  m_OnCullStateChanged:
    m_PersistentCalls:
      m_Calls: []
  m_FontData:
    m_Font: {fileID: 10102, guid: 0000000000000000e000000000000000, type: 0}
    m_FontSize: 49
    m_FontStyle: 0
    m_BestFit: 0
    m_MinSize: 10
    m_MaxSize: 49
    m_Alignment: 0
    m_AlignByGeometry: 0
    m_RichText: 1
    m_HorizontalOverflow: 1
    m_VerticalOverflow: 1
    m_LineSpacing: 1
  m_Text: Main Light Color
--- !u!222 &90891938
CanvasRenderer:
  m_ObjectHideFlags: 0
  m_CorrespondingSourceObject: {fileID: 0}
  m_PrefabInstance: {fileID: 0}
  m_PrefabAsset: {fileID: 0}
  m_GameObject: {fileID: 90891935}
  m_CullTransparentMesh: 0
--- !u!1 &179333207
GameObject:
  m_ObjectHideFlags: 0
  m_CorrespondingSourceObject: {fileID: 0}
  m_PrefabInstance: {fileID: 0}
  m_PrefabAsset: {fileID: 0}
  serializedVersion: 6
  m_Component:
  - component: {fileID: 179333208}
  m_Layer: 0
  m_Name: LightDirectionArrow
  m_TagString: Untagged
  m_Icon: {fileID: 0}
  m_NavMeshLayer: 0
  m_StaticEditorFlags: 0
  m_IsActive: 1
--- !u!4 &179333208
Transform:
  m_ObjectHideFlags: 0
  m_CorrespondingSourceObject: {fileID: 0}
  m_PrefabInstance: {fileID: 0}
  m_PrefabAsset: {fileID: 0}
  m_GameObject: {fileID: 179333207}
  m_LocalRotation: {x: 0, y: 0, z: 0, w: 1}
  m_LocalPosition: {x: 0, y: 0, z: 0.9}
  m_LocalScale: {x: 0.1, y: 0.1, z: 0.2}
  m_Children:
  - {fileID: 787642026}
  m_Father: {fileID: 0}
  m_RootOrder: 1
  m_LocalEulerAnglesHint: {x: 0, y: 0, z: 0}
--- !u!1 &223678742
GameObject:
  m_ObjectHideFlags: 0
  m_CorrespondingSourceObject: {fileID: 0}
  m_PrefabInstance: {fileID: 0}
  m_PrefabAsset: {fileID: 0}
  serializedVersion: 6
  m_Component:
  - component: {fileID: 223678743}
  - component: {fileID: 223678746}
  - component: {fileID: 223678745}
  - component: {fileID: 223678744}
  m_Layer: 0
  m_Name: TipX2
  m_TagString: Untagged
  m_Icon: {fileID: 0}
  m_NavMeshLayer: 0
  m_StaticEditorFlags: 0
  m_IsActive: 1
--- !u!4 &223678743
Transform:
  m_ObjectHideFlags: 0
  m_CorrespondingSourceObject: {fileID: 0}
  m_PrefabInstance: {fileID: 0}
  m_PrefabAsset: {fileID: 0}
  m_GameObject: {fileID: 223678742}
  m_LocalRotation: {x: -0.38268343, y: -0, z: -0, w: 0.92387956}
  m_LocalPosition: {x: 0, y: 0.15, z: 0}
  m_LocalScale: {x: 0.1, y: 0.5, z: 0.10000001}
  m_Children: []
  m_Father: {fileID: 1365507342}
  m_RootOrder: 1
  m_LocalEulerAnglesHint: {x: -45, y: 0, z: 0}
--- !u!65 &223678744
BoxCollider:
  m_ObjectHideFlags: 0
  m_CorrespondingSourceObject: {fileID: 0}
  m_PrefabInstance: {fileID: 0}
  m_PrefabAsset: {fileID: 0}
  m_GameObject: {fileID: 223678742}
  m_Material: {fileID: 0}
  m_IsTrigger: 0
  m_Enabled: 1
  serializedVersion: 2
  m_Size: {x: 1, y: 1, z: 1}
  m_Center: {x: 0, y: 0, z: 0}
--- !u!23 &223678745
MeshRenderer:
  m_ObjectHideFlags: 0
  m_CorrespondingSourceObject: {fileID: 0}
  m_PrefabInstance: {fileID: 0}
  m_PrefabAsset: {fileID: 0}
  m_GameObject: {fileID: 223678742}
  m_Enabled: 1
  m_CastShadows: 1
  m_ReceiveShadows: 1
  m_DynamicOccludee: 1
  m_MotionVectors: 1
  m_LightProbeUsage: 1
  m_ReflectionProbeUsage: 1
  m_RayTracingMode: 2
  m_RenderingLayerMask: 1
  m_RendererPriority: 0
  m_Materials:
  - {fileID: 2100000, guid: e62de97909a2840f786ce710f802cf2d, type: 2}
  m_StaticBatchInfo:
    firstSubMesh: 0
    subMeshCount: 0
  m_StaticBatchRoot: {fileID: 0}
  m_ProbeAnchor: {fileID: 0}
  m_LightProbeVolumeOverride: {fileID: 0}
  m_ScaleInLightmap: 1
  m_ReceiveGI: 1
  m_PreserveUVs: 0
  m_IgnoreNormalsForChartDetection: 0
  m_ImportantGI: 0
  m_StitchLightmapSeams: 1
  m_SelectedEditorRenderState: 3
  m_MinimumChartSize: 4
  m_AutoUVMaxDistance: 0.5
  m_AutoUVMaxAngle: 89
  m_LightmapParameters: {fileID: 0}
  m_SortingLayerID: 0
  m_SortingLayer: 0
  m_SortingOrder: 0
--- !u!33 &223678746
MeshFilter:
  m_ObjectHideFlags: 0
  m_CorrespondingSourceObject: {fileID: 0}
  m_PrefabInstance: {fileID: 0}
  m_PrefabAsset: {fileID: 0}
  m_GameObject: {fileID: 223678742}
  m_Mesh: {fileID: 10202, guid: 0000000000000000e000000000000000, type: 0}
--- !u!1 &282840810
GameObject:
  m_ObjectHideFlags: 0
  m_CorrespondingSourceObject: {fileID: 0}
  m_PrefabInstance: {fileID: 0}
  m_PrefabAsset: {fileID: 0}
  serializedVersion: 6
  m_Component:
  - component: {fileID: 282840814}
  - component: {fileID: 282840813}
  - component: {fileID: 282840811}
  - component: {fileID: 282840815}
  - component: {fileID: 282840817}
  - component: {fileID: 282840812}
  m_Layer: 0
  m_Name: AR Camera
  m_TagString: MainCamera
  m_Icon: {fileID: 0}
  m_NavMeshLayer: 0
  m_StaticEditorFlags: 0
  m_IsActive: 1
--- !u!81 &282840811
AudioListener:
  m_ObjectHideFlags: 0
  m_CorrespondingSourceObject: {fileID: 0}
  m_PrefabInstance: {fileID: 0}
  m_PrefabAsset: {fileID: 0}
  m_GameObject: {fileID: 282840810}
  m_Enabled: 1
--- !u!114 &282840812
MonoBehaviour:
  m_ObjectHideFlags: 0
  m_CorrespondingSourceObject: {fileID: 0}
  m_PrefabInstance: {fileID: 0}
  m_PrefabAsset: {fileID: 0}
  m_GameObject: {fileID: 282840810}
  m_Enabled: 1
  m_EditorHideFlags: 0
  m_Script: {fileID: 11500000, guid: 816b289ef451e094f9ae174fb4cf8db0, type: 3}
  m_Name: 
  m_EditorClassIdentifier: 
  m_UseCustomMaterial: 0
  m_CustomMaterial: {fileID: 0}
--- !u!20 &282840813
Camera:
  m_ObjectHideFlags: 0
  m_CorrespondingSourceObject: {fileID: 0}
  m_PrefabInstance: {fileID: 0}
  m_PrefabAsset: {fileID: 0}
  m_GameObject: {fileID: 282840810}
  m_Enabled: 1
  serializedVersion: 2
  m_ClearFlags: 2
  m_BackGroundColor: {r: 0, g: 0, b: 0, a: 1}
  m_projectionMatrixMode: 1
  m_GateFitMode: 2
  m_FOVAxisMode: 0
  m_SensorSize: {x: 36, y: 24}
  m_LensShift: {x: 0, y: 0}
  m_FocalLength: 50
  m_NormalizedViewPortRect:
    serializedVersion: 2
    x: 0
    y: 0
    width: 1
    height: 1
  near clip plane: 0.1
  far clip plane: 20
  field of view: 60
  orthographic: 0
  orthographic size: 5
  m_Depth: 0
  m_CullingMask:
    serializedVersion: 2
    m_Bits: 4294967295
  m_RenderingPath: -1
  m_TargetTexture: {fileID: 0}
  m_TargetDisplay: 0
  m_TargetEye: 3
  m_HDR: 1
  m_AllowMSAA: 1
  m_AllowDynamicResolution: 0
  m_ForceIntoRT: 0
  m_OcclusionCulling: 1
  m_StereoConvergence: 10
  m_StereoSeparation: 0.022
--- !u!4 &282840814
Transform:
  m_ObjectHideFlags: 0
  m_CorrespondingSourceObject: {fileID: 0}
  m_PrefabInstance: {fileID: 0}
  m_PrefabAsset: {fileID: 0}
  m_GameObject: {fileID: 282840810}
  m_LocalRotation: {x: 0, y: 0, z: 0, w: 1}
  m_LocalPosition: {x: 0, y: 0, z: 0}
  m_LocalScale: {x: 1, y: 1, z: 1}
  m_Children: []
  m_Father: {fileID: 1335839535}
  m_RootOrder: 0
  m_LocalEulerAnglesHint: {x: 0, y: 0, z: 0}
--- !u!114 &282840815
MonoBehaviour:
  m_ObjectHideFlags: 0
  m_CorrespondingSourceObject: {fileID: 0}
  m_PrefabInstance: {fileID: 0}
  m_PrefabAsset: {fileID: 0}
  m_GameObject: {fileID: 282840810}
  m_Enabled: 1
  m_EditorHideFlags: 0
  m_Script: {fileID: 11500000, guid: 6e3c44306fb1e439a9f18b2212b8ab70, type: 3}
  m_Name: 
  m_EditorClassIdentifier: 
--- !u!114 &282840817
MonoBehaviour:
  m_ObjectHideFlags: 0
  m_CorrespondingSourceObject: {fileID: 0}
  m_PrefabInstance: {fileID: 0}
  m_PrefabAsset: {fileID: 0}
  m_GameObject: {fileID: 282840810}
  m_Enabled: 1
  m_EditorHideFlags: 0
  m_Script: {fileID: 11500000, guid: 4966719baa26e4b0e8231a24d9bd491a, type: 3}
  m_Name: 
  m_EditorClassIdentifier: 
  m_FocusMode: -1
  m_LightEstimationMode: -1
  m_AutoFocus: 1
  m_LightEstimation: 28
  m_FacingDirection: 1
<<<<<<< HEAD
--- !u!1001 &305166354
PrefabInstance:
  m_ObjectHideFlags: 0
  serializedVersion: 2
  m_Modification:
    m_TransformParent: {fileID: 606503171}
    m_Modifications:
    - target: {fileID: 2304810881573073946, guid: 4ee22c1f54b174122b6a766fe09e0de8,
        type: 3}
      propertyPath: m_LocalPosition.x
      value: 0
      objectReference: {fileID: 0}
    - target: {fileID: 2304810881573073946, guid: 4ee22c1f54b174122b6a766fe09e0de8,
        type: 3}
      propertyPath: m_LocalPosition.y
      value: 0
      objectReference: {fileID: 0}
    - target: {fileID: 2304810881573073946, guid: 4ee22c1f54b174122b6a766fe09e0de8,
        type: 3}
      propertyPath: m_LocalPosition.z
      value: 0
      objectReference: {fileID: 0}
    - target: {fileID: 2304810881573073946, guid: 4ee22c1f54b174122b6a766fe09e0de8,
        type: 3}
      propertyPath: m_LocalRotation.x
      value: -0
      objectReference: {fileID: 0}
    - target: {fileID: 2304810881573073946, guid: 4ee22c1f54b174122b6a766fe09e0de8,
        type: 3}
      propertyPath: m_LocalRotation.y
      value: -0
      objectReference: {fileID: 0}
    - target: {fileID: 2304810881573073946, guid: 4ee22c1f54b174122b6a766fe09e0de8,
        type: 3}
      propertyPath: m_LocalRotation.z
      value: -0
      objectReference: {fileID: 0}
    - target: {fileID: 2304810881573073946, guid: 4ee22c1f54b174122b6a766fe09e0de8,
        type: 3}
      propertyPath: m_LocalRotation.w
      value: 1
      objectReference: {fileID: 0}
    - target: {fileID: 2304810881573073946, guid: 4ee22c1f54b174122b6a766fe09e0de8,
        type: 3}
      propertyPath: m_RootOrder
      value: 14
      objectReference: {fileID: 0}
    - target: {fileID: 2304810881573073946, guid: 4ee22c1f54b174122b6a766fe09e0de8,
        type: 3}
      propertyPath: m_LocalEulerAnglesHint.x
      value: 0
      objectReference: {fileID: 0}
    - target: {fileID: 2304810881573073946, guid: 4ee22c1f54b174122b6a766fe09e0de8,
        type: 3}
      propertyPath: m_LocalEulerAnglesHint.y
      value: 0
      objectReference: {fileID: 0}
    - target: {fileID: 2304810881573073946, guid: 4ee22c1f54b174122b6a766fe09e0de8,
        type: 3}
      propertyPath: m_LocalEulerAnglesHint.z
      value: 0
      objectReference: {fileID: 0}
    - target: {fileID: 2304810881573073946, guid: 4ee22c1f54b174122b6a766fe09e0de8,
        type: 3}
      propertyPath: m_AnchoredPosition.x
      value: 0
      objectReference: {fileID: 0}
    - target: {fileID: 2304810881573073946, guid: 4ee22c1f54b174122b6a766fe09e0de8,
        type: 3}
      propertyPath: m_AnchoredPosition.y
      value: 0
      objectReference: {fileID: 0}
    - target: {fileID: 2304810881573073946, guid: 4ee22c1f54b174122b6a766fe09e0de8,
        type: 3}
      propertyPath: m_SizeDelta.x
      value: 100
      objectReference: {fileID: 0}
    - target: {fileID: 2304810881573073946, guid: 4ee22c1f54b174122b6a766fe09e0de8,
        type: 3}
      propertyPath: m_SizeDelta.y
      value: 100
      objectReference: {fileID: 0}
    - target: {fileID: 2304810881573073946, guid: 4ee22c1f54b174122b6a766fe09e0de8,
        type: 3}
      propertyPath: m_AnchorMin.x
      value: 1
      objectReference: {fileID: 0}
    - target: {fileID: 2304810881573073946, guid: 4ee22c1f54b174122b6a766fe09e0de8,
        type: 3}
      propertyPath: m_AnchorMin.y
      value: 1
      objectReference: {fileID: 0}
    - target: {fileID: 2304810881573073946, guid: 4ee22c1f54b174122b6a766fe09e0de8,
        type: 3}
      propertyPath: m_AnchorMax.x
      value: 1
      objectReference: {fileID: 0}
    - target: {fileID: 2304810881573073946, guid: 4ee22c1f54b174122b6a766fe09e0de8,
        type: 3}
      propertyPath: m_AnchorMax.y
      value: 1
      objectReference: {fileID: 0}
    - target: {fileID: 2304810881573073946, guid: 4ee22c1f54b174122b6a766fe09e0de8,
        type: 3}
      propertyPath: m_Pivot.x
      value: 0.5
      objectReference: {fileID: 0}
    - target: {fileID: 2304810881573073946, guid: 4ee22c1f54b174122b6a766fe09e0de8,
        type: 3}
      propertyPath: m_Pivot.y
      value: 0.5
      objectReference: {fileID: 0}
    - target: {fileID: 3225625820226493293, guid: 4ee22c1f54b174122b6a766fe09e0de8,
        type: 3}
      propertyPath: m_Name
      value: BackButtonManager
      objectReference: {fileID: 0}
    - target: {fileID: 3475649454728415072, guid: 4ee22c1f54b174122b6a766fe09e0de8,
        type: 3}
      propertyPath: m_AnchoredPosition.x
      value: -150
      objectReference: {fileID: 0}
    - target: {fileID: 3475649454728415072, guid: 4ee22c1f54b174122b6a766fe09e0de8,
        type: 3}
      propertyPath: m_AnchoredPosition.y
      value: -150
      objectReference: {fileID: 0}
    - target: {fileID: 3475649454728415073, guid: 4ee22c1f54b174122b6a766fe09e0de8,
        type: 3}
      propertyPath: m_IsActive
      value: 0
      objectReference: {fileID: 0}
    - target: {fileID: 3475649454728415075, guid: 4ee22c1f54b174122b6a766fe09e0de8,
        type: 3}
      propertyPath: m_OnClick.m_PersistentCalls.m_Calls.Array.data[0].m_Target
      value: 
      objectReference: {fileID: 305166356}
    - target: {fileID: 3475649454728415075, guid: 4ee22c1f54b174122b6a766fe09e0de8,
        type: 3}
      propertyPath: m_OnClick.m_PersistentCalls.m_Calls.Array.data[0].m_MethodName
      value: BackButtonPressed
      objectReference: {fileID: 0}
    - target: {fileID: 4584729703009679669, guid: 4ee22c1f54b174122b6a766fe09e0de8,
        type: 3}
      propertyPath: faceMenu
      value: 0
      objectReference: {fileID: 0}
    - target: {fileID: 4584729703009679669, guid: 4ee22c1f54b174122b6a766fe09e0de8,
        type: 3}
      propertyPath: lightMenu
      value: 1
      objectReference: {fileID: 0}
    - target: {fileID: 4584729703009679669, guid: 4ee22c1f54b174122b6a766fe09e0de8,
        type: 3}
      propertyPath: m_BackButton
      value: 
      objectReference: {fileID: 305166357}
    - target: {fileID: 4792654351133402651, guid: 4ee22c1f54b174122b6a766fe09e0de8,
        type: 3}
      propertyPath: m_AnchoredPosition.x
      value: -150
      objectReference: {fileID: 0}
    - target: {fileID: 4792654351133402651, guid: 4ee22c1f54b174122b6a766fe09e0de8,
        type: 3}
      propertyPath: m_AnchoredPosition.y
      value: -150
      objectReference: {fileID: 0}
    - target: {fileID: 6193553896759373505, guid: 4ee22c1f54b174122b6a766fe09e0de8,
        type: 3}
      propertyPath: m_IsActive
      value: 0
      objectReference: {fileID: 0}
    m_RemovedComponents: []
  m_SourcePrefab: {fileID: 100100000, guid: 4ee22c1f54b174122b6a766fe09e0de8, type: 3}
--- !u!224 &305166355 stripped
RectTransform:
  m_CorrespondingSourceObject: {fileID: 2304810881573073946, guid: 4ee22c1f54b174122b6a766fe09e0de8,
    type: 3}
  m_PrefabInstance: {fileID: 305166354}
  m_PrefabAsset: {fileID: 0}
--- !u!114 &305166356 stripped
MonoBehaviour:
  m_CorrespondingSourceObject: {fileID: 4584729703009679669, guid: 4ee22c1f54b174122b6a766fe09e0de8,
    type: 3}
  m_PrefabInstance: {fileID: 305166354}
  m_PrefabAsset: {fileID: 0}
  m_GameObject: {fileID: 0}
  m_Enabled: 1
  m_EditorHideFlags: 0
  m_Script: {fileID: 11500000, guid: 9909048d5fe6c41468a28c79b85916d5, type: 3}
  m_Name: 
  m_EditorClassIdentifier: 
--- !u!1 &305166357 stripped
GameObject:
  m_CorrespondingSourceObject: {fileID: 6193553896759373505, guid: 4ee22c1f54b174122b6a766fe09e0de8,
    type: 3}
  m_PrefabInstance: {fileID: 305166354}
  m_PrefabAsset: {fileID: 0}
=======
>>>>>>> c0feeb6e
--- !u!1 &360676797
GameObject:
  m_ObjectHideFlags: 0
  m_CorrespondingSourceObject: {fileID: 0}
  m_PrefabInstance: {fileID: 0}
  m_PrefabAsset: {fileID: 0}
  serializedVersion: 6
  m_Component:
  - component: {fileID: 360676798}
  - component: {fileID: 360676800}
  - component: {fileID: 360676799}
  m_Layer: 5
  m_Name: ColorCorrectLabel
  m_TagString: Untagged
  m_Icon: {fileID: 0}
  m_NavMeshLayer: 0
  m_StaticEditorFlags: 0
  m_IsActive: 1
--- !u!224 &360676798
RectTransform:
  m_ObjectHideFlags: 0
  m_CorrespondingSourceObject: {fileID: 0}
  m_PrefabInstance: {fileID: 0}
  m_PrefabAsset: {fileID: 0}
  m_GameObject: {fileID: 360676797}
  m_LocalRotation: {x: -0, y: -0, z: -0, w: 1}
  m_LocalPosition: {x: 0, y: 0, z: 0}
  m_LocalScale: {x: 1, y: 1, z: 1}
  m_Children: []
  m_Father: {fileID: 606503171}
  m_RootOrder: 2
  m_LocalEulerAnglesHint: {x: 0, y: 0, z: 0}
  m_AnchorMin: {x: 0, y: 1}
  m_AnchorMax: {x: 0, y: 1}
  m_AnchoredPosition: {x: 125, y: -285}
  m_SizeDelta: {x: 160, y: 30}
  m_Pivot: {x: 0.5, y: 0.5}
--- !u!114 &360676799
MonoBehaviour:
  m_ObjectHideFlags: 0
  m_CorrespondingSourceObject: {fileID: 0}
  m_PrefabInstance: {fileID: 0}
  m_PrefabAsset: {fileID: 0}
  m_GameObject: {fileID: 360676797}
  m_Enabled: 1
  m_EditorHideFlags: 0
  m_Script: {fileID: 11500000, guid: 5f7201a12d95ffc409449d95f23cf332, type: 3}
  m_Name: 
  m_EditorClassIdentifier: 
  m_Material: {fileID: 0}
  m_Color: {r: 1, g: 1, b: 1, a: 1}
  m_RaycastTarget: 1
  m_Maskable: 1
  m_OnCullStateChanged:
    m_PersistentCalls:
      m_Calls: []
  m_FontData:
    m_Font: {fileID: 10102, guid: 0000000000000000e000000000000000, type: 0}
    m_FontSize: 49
    m_FontStyle: 0
    m_BestFit: 0
    m_MinSize: 10
    m_MaxSize: 49
    m_Alignment: 0
    m_AlignByGeometry: 0
    m_RichText: 1
    m_HorizontalOverflow: 1
    m_VerticalOverflow: 1
    m_LineSpacing: 1
  m_Text: Color Correct
--- !u!222 &360676800
CanvasRenderer:
  m_ObjectHideFlags: 0
  m_CorrespondingSourceObject: {fileID: 0}
  m_PrefabInstance: {fileID: 0}
  m_PrefabAsset: {fileID: 0}
  m_GameObject: {fileID: 360676797}
  m_CullTransparentMesh: 0
--- !u!1 &390549476
GameObject:
  m_ObjectHideFlags: 0
  m_CorrespondingSourceObject: {fileID: 0}
  m_PrefabInstance: {fileID: 0}
  m_PrefabAsset: {fileID: 0}
  serializedVersion: 6
  m_Component:
  - component: {fileID: 390549477}
  - component: {fileID: 390549479}
  - component: {fileID: 390549478}
  m_Layer: 5
  m_Name: ColorCorrectVal
  m_TagString: Untagged
  m_Icon: {fileID: 0}
  m_NavMeshLayer: 0
  m_StaticEditorFlags: 0
  m_IsActive: 1
--- !u!224 &390549477
RectTransform:
  m_ObjectHideFlags: 0
  m_CorrespondingSourceObject: {fileID: 0}
  m_PrefabInstance: {fileID: 0}
  m_PrefabAsset: {fileID: 0}
  m_GameObject: {fileID: 390549476}
  m_LocalRotation: {x: -0, y: -0, z: -0, w: 1}
  m_LocalPosition: {x: 0, y: 0, z: 0}
  m_LocalScale: {x: 1, y: 1, z: 1}
  m_Children: []
  m_Father: {fileID: 606503171}
  m_RootOrder: 9
  m_LocalEulerAnglesHint: {x: 0, y: 0, z: 0}
  m_AnchorMin: {x: 0, y: 1}
  m_AnchorMax: {x: 0, y: 1}
  m_AnchoredPosition: {x: 455, y: -285}
  m_SizeDelta: {x: 160, y: 30}
  m_Pivot: {x: 0.5, y: 0.5}
--- !u!114 &390549478
MonoBehaviour:
  m_ObjectHideFlags: 0
  m_CorrespondingSourceObject: {fileID: 0}
  m_PrefabInstance: {fileID: 0}
  m_PrefabAsset: {fileID: 0}
  m_GameObject: {fileID: 390549476}
  m_Enabled: 1
  m_EditorHideFlags: 0
  m_Script: {fileID: 11500000, guid: 5f7201a12d95ffc409449d95f23cf332, type: 3}
  m_Name: 
  m_EditorClassIdentifier: 
  m_Material: {fileID: 0}
  m_Color: {r: 1, g: 1, b: 1, a: 1}
  m_RaycastTarget: 1
  m_Maskable: 1
  m_OnCullStateChanged:
    m_PersistentCalls:
      m_Calls: []
  m_FontData:
    m_Font: {fileID: 10102, guid: 0000000000000000e000000000000000, type: 0}
    m_FontSize: 49
    m_FontStyle: 0
    m_BestFit: 0
    m_MinSize: 10
    m_MaxSize: 49
    m_Alignment: 0
    m_AlignByGeometry: 0
    m_RichText: 1
    m_HorizontalOverflow: 1
    m_VerticalOverflow: 1
    m_LineSpacing: 1
  m_Text: New Text
--- !u!222 &390549479
CanvasRenderer:
  m_ObjectHideFlags: 0
  m_CorrespondingSourceObject: {fileID: 0}
  m_PrefabInstance: {fileID: 0}
  m_PrefabAsset: {fileID: 0}
  m_GameObject: {fileID: 390549476}
  m_CullTransparentMesh: 0
--- !u!1 &427002218
GameObject:
  m_ObjectHideFlags: 0
  m_CorrespondingSourceObject: {fileID: 0}
  m_PrefabInstance: {fileID: 0}
  m_PrefabAsset: {fileID: 0}
  serializedVersion: 6
  m_Component:
  - component: {fileID: 427002220}
  - component: {fileID: 427002219}
  - component: {fileID: 427002222}
  m_Layer: 0
  m_Name: AR Session
  m_TagString: Untagged
  m_Icon: {fileID: 0}
  m_NavMeshLayer: 0
  m_StaticEditorFlags: 0
  m_IsActive: 1
--- !u!114 &427002219
MonoBehaviour:
  m_ObjectHideFlags: 0
  m_CorrespondingSourceObject: {fileID: 0}
  m_PrefabInstance: {fileID: 0}
  m_PrefabAsset: {fileID: 0}
  m_GameObject: {fileID: 427002218}
  m_Enabled: 1
  m_EditorHideFlags: 0
  m_Script: {fileID: 11500000, guid: 3859a92a05d4f5d418cb6ca605290e74, type: 3}
  m_Name: 
  m_EditorClassIdentifier: 
  m_AttemptUpdate: 1
  m_MatchFrameRate: 1
  m_TrackingMode: 2
--- !u!4 &427002220
Transform:
  m_ObjectHideFlags: 0
  m_CorrespondingSourceObject: {fileID: 0}
  m_PrefabInstance: {fileID: 0}
  m_PrefabAsset: {fileID: 0}
  m_GameObject: {fileID: 427002218}
  m_LocalRotation: {x: 0, y: 0, z: 0, w: 1}
  m_LocalPosition: {x: 0, y: 0, z: 0}
  m_LocalScale: {x: 1, y: 1, z: 1}
  m_Children: []
  m_Father: {fileID: 0}
  m_RootOrder: 2
  m_LocalEulerAnglesHint: {x: 0, y: 0, z: 0}
--- !u!114 &427002222
MonoBehaviour:
  m_ObjectHideFlags: 0
  m_CorrespondingSourceObject: {fileID: 0}
  m_PrefabInstance: {fileID: 0}
  m_PrefabAsset: {fileID: 0}
  m_GameObject: {fileID: 427002218}
  m_Enabled: 1
  m_EditorHideFlags: 0
  m_Script: {fileID: 11500000, guid: fa850fbd5b8aded44846f96e35f1a9f5, type: 3}
  m_Name: 
  m_EditorClassIdentifier: 
--- !u!1 &436570641
GameObject:
  m_ObjectHideFlags: 0
  m_CorrespondingSourceObject: {fileID: 0}
  m_PrefabInstance: {fileID: 0}
  m_PrefabAsset: {fileID: 0}
  serializedVersion: 6
  m_Component:
  - component: {fileID: 436570645}
  - component: {fileID: 436570644}
  - component: {fileID: 436570643}
  - component: {fileID: 436570642}
  m_Layer: 0
  m_Name: Cube
  m_TagString: Untagged
  m_Icon: {fileID: 0}
  m_NavMeshLayer: 0
  m_StaticEditorFlags: 0
  m_IsActive: 1
--- !u!114 &436570642
MonoBehaviour:
  m_ObjectHideFlags: 0
  m_CorrespondingSourceObject: {fileID: 0}
  m_PrefabInstance: {fileID: 0}
  m_PrefabAsset: {fileID: 0}
  m_GameObject: {fileID: 436570641}
  m_Enabled: 1
  m_EditorHideFlags: 0
  m_Script: {fileID: 11500000, guid: a7cfdbcf3ec334776ac44c24c8b3e991, type: 3}
  m_Name: 
  m_EditorClassIdentifier: 
--- !u!23 &436570643
MeshRenderer:
  m_ObjectHideFlags: 0
  m_CorrespondingSourceObject: {fileID: 0}
  m_PrefabInstance: {fileID: 0}
  m_PrefabAsset: {fileID: 0}
  m_GameObject: {fileID: 436570641}
  m_Enabled: 1
  m_CastShadows: 1
  m_ReceiveShadows: 1
  m_DynamicOccludee: 1
  m_MotionVectors: 1
  m_LightProbeUsage: 1
  m_ReflectionProbeUsage: 1
  m_RayTracingMode: 2
  m_RenderingLayerMask: 1
  m_RendererPriority: 0
  m_Materials:
  - {fileID: 2100000, guid: d1f734de3fd0c4a2b9b0042435f673df, type: 2}
  m_StaticBatchInfo:
    firstSubMesh: 0
    subMeshCount: 0
  m_StaticBatchRoot: {fileID: 0}
  m_ProbeAnchor: {fileID: 0}
  m_LightProbeVolumeOverride: {fileID: 0}
  m_ScaleInLightmap: 1
  m_ReceiveGI: 1
  m_PreserveUVs: 0
  m_IgnoreNormalsForChartDetection: 0
  m_ImportantGI: 0
  m_StitchLightmapSeams: 1
  m_SelectedEditorRenderState: 3
  m_MinimumChartSize: 4
  m_AutoUVMaxDistance: 0.5
  m_AutoUVMaxAngle: 89
  m_LightmapParameters: {fileID: 0}
  m_SortingLayerID: 0
  m_SortingLayer: 0
  m_SortingOrder: 0
--- !u!33 &436570644
MeshFilter:
  m_ObjectHideFlags: 0
  m_CorrespondingSourceObject: {fileID: 0}
  m_PrefabInstance: {fileID: 0}
  m_PrefabAsset: {fileID: 0}
  m_GameObject: {fileID: 436570641}
  m_Mesh: {fileID: 10202, guid: 0000000000000000e000000000000000, type: 0}
--- !u!4 &436570645
Transform:
  m_ObjectHideFlags: 0
  m_CorrespondingSourceObject: {fileID: 0}
  m_PrefabInstance: {fileID: 0}
  m_PrefabAsset: {fileID: 0}
  m_GameObject: {fileID: 436570641}
  m_LocalRotation: {x: -0, y: -0, z: -0, w: 1}
  m_LocalPosition: {x: -0.5, y: 0, z: 0}
  m_LocalScale: {x: 1, y: 1, z: 1}
  m_Children: []
  m_Father: {fileID: 1029467917}
  m_RootOrder: 0
  m_LocalEulerAnglesHint: {x: 0, y: 0, z: 0}
--- !u!1 &606503167
GameObject:
  m_ObjectHideFlags: 0
  m_CorrespondingSourceObject: {fileID: 0}
  m_PrefabInstance: {fileID: 0}
  m_PrefabAsset: {fileID: 0}
  serializedVersion: 6
  m_Component:
  - component: {fileID: 606503171}
  - component: {fileID: 606503170}
  - component: {fileID: 606503169}
  - component: {fileID: 606503168}
  m_Layer: 5
  m_Name: LightEstimationCanvas
  m_TagString: Untagged
  m_Icon: {fileID: 0}
  m_NavMeshLayer: 0
  m_StaticEditorFlags: 0
  m_IsActive: 1
--- !u!114 &606503168
MonoBehaviour:
  m_ObjectHideFlags: 0
  m_CorrespondingSourceObject: {fileID: 0}
  m_PrefabInstance: {fileID: 0}
  m_PrefabAsset: {fileID: 0}
  m_GameObject: {fileID: 606503167}
  m_Enabled: 1
  m_EditorHideFlags: 0
  m_Script: {fileID: 11500000, guid: dc42784cf147c0c48a680349fa168899, type: 3}
  m_Name: 
  m_EditorClassIdentifier: 
  m_IgnoreReversedGraphics: 1
  m_BlockingObjects: 0
  m_BlockingMask:
    serializedVersion: 2
    m_Bits: 4294967295
--- !u!114 &606503169
MonoBehaviour:
  m_ObjectHideFlags: 0
  m_CorrespondingSourceObject: {fileID: 0}
  m_PrefabInstance: {fileID: 0}
  m_PrefabAsset: {fileID: 0}
  m_GameObject: {fileID: 606503167}
  m_Enabled: 1
  m_EditorHideFlags: 0
  m_Script: {fileID: 11500000, guid: 0cd44c1031e13a943bb63640046fad76, type: 3}
  m_Name: 
  m_EditorClassIdentifier: 
  m_UiScaleMode: 0
  m_ReferencePixelsPerUnit: 100
  m_ScaleFactor: 1
  m_ReferenceResolution: {x: 800, y: 600}
  m_ScreenMatchMode: 0
  m_MatchWidthOrHeight: 0
  m_PhysicalUnit: 3
  m_FallbackScreenDPI: 96
  m_DefaultSpriteDPI: 96
  m_DynamicPixelsPerUnit: 1
--- !u!223 &606503170
Canvas:
  m_ObjectHideFlags: 0
  m_CorrespondingSourceObject: {fileID: 0}
  m_PrefabInstance: {fileID: 0}
  m_PrefabAsset: {fileID: 0}
  m_GameObject: {fileID: 606503167}
  m_Enabled: 1
  serializedVersion: 3
  m_RenderMode: 0
  m_Camera: {fileID: 0}
  m_PlaneDistance: 100
  m_PixelPerfect: 0
  m_ReceivesEvents: 1
  m_OverrideSorting: 0
  m_OverridePixelPerfect: 0
  m_SortingBucketNormalizedSize: 0
  m_AdditionalShaderChannelsFlag: 0
  m_SortingLayerID: 0
  m_SortingOrder: 0
  m_TargetDisplay: 0
--- !u!224 &606503171
RectTransform:
  m_ObjectHideFlags: 0
  m_CorrespondingSourceObject: {fileID: 0}
  m_PrefabInstance: {fileID: 0}
  m_PrefabAsset: {fileID: 0}
  m_GameObject: {fileID: 606503167}
  m_LocalRotation: {x: 0, y: 0, z: 0, w: 1}
  m_LocalPosition: {x: 0, y: 0, z: 0}
  m_LocalScale: {x: 0, y: 0, z: 0}
  m_Children:
  - {fileID: 946481306}
  - {fileID: 2057703263}
  - {fileID: 360676798}
  - {fileID: 2083246072}
  - {fileID: 2024701592}
  - {fileID: 90891936}
  - {fileID: 1892943839}
  - {fileID: 1779915676}
  - {fileID: 652819437}
  - {fileID: 390549477}
  - {fileID: 1258683823}
  - {fileID: 1288088590}
  - {fileID: 2085643642}
  - {fileID: 2012803747}
  - {fileID: 305166355}
  m_Father: {fileID: 0}
  m_RootOrder: 4
  m_LocalEulerAnglesHint: {x: 0, y: 0, z: 0}
  m_AnchorMin: {x: 0, y: 0}
  m_AnchorMax: {x: 0, y: 0}
  m_AnchoredPosition: {x: 0, y: 0}
  m_SizeDelta: {x: 0, y: 0}
  m_Pivot: {x: 0, y: 0}
--- !u!1 &652819436
GameObject:
  m_ObjectHideFlags: 0
  m_CorrespondingSourceObject: {fileID: 0}
  m_PrefabInstance: {fileID: 0}
  m_PrefabAsset: {fileID: 0}
  serializedVersion: 6
  m_Component:
  - component: {fileID: 652819437}
  - component: {fileID: 652819439}
  - component: {fileID: 652819438}
  m_Layer: 5
  m_Name: ColorTempVal
  m_TagString: Untagged
  m_Icon: {fileID: 0}
  m_NavMeshLayer: 0
  m_StaticEditorFlags: 0
  m_IsActive: 1
--- !u!224 &652819437
RectTransform:
  m_ObjectHideFlags: 0
  m_CorrespondingSourceObject: {fileID: 0}
  m_PrefabInstance: {fileID: 0}
  m_PrefabAsset: {fileID: 0}
  m_GameObject: {fileID: 652819436}
  m_LocalRotation: {x: -0, y: -0, z: -0, w: 1}
  m_LocalPosition: {x: 0, y: 0, z: 0}
  m_LocalScale: {x: 1, y: 1, z: 1}
  m_Children: []
  m_Father: {fileID: 606503171}
  m_RootOrder: 8
  m_LocalEulerAnglesHint: {x: 0, y: 0, z: 0}
  m_AnchorMin: {x: 0, y: 1}
  m_AnchorMax: {x: 0, y: 1}
  m_AnchoredPosition: {x: 455, y: -205}
  m_SizeDelta: {x: 160, y: 30}
  m_Pivot: {x: 0.5, y: 0.5}
--- !u!114 &652819438
MonoBehaviour:
  m_ObjectHideFlags: 0
  m_CorrespondingSourceObject: {fileID: 0}
  m_PrefabInstance: {fileID: 0}
  m_PrefabAsset: {fileID: 0}
  m_GameObject: {fileID: 652819436}
  m_Enabled: 1
  m_EditorHideFlags: 0
  m_Script: {fileID: 11500000, guid: 5f7201a12d95ffc409449d95f23cf332, type: 3}
  m_Name: 
  m_EditorClassIdentifier: 
  m_Material: {fileID: 0}
  m_Color: {r: 1, g: 1, b: 1, a: 1}
  m_RaycastTarget: 1
  m_Maskable: 1
  m_OnCullStateChanged:
    m_PersistentCalls:
      m_Calls: []
  m_FontData:
    m_Font: {fileID: 10102, guid: 0000000000000000e000000000000000, type: 0}
    m_FontSize: 49
    m_FontStyle: 0
    m_BestFit: 0
    m_MinSize: 10
    m_MaxSize: 49
    m_Alignment: 0
    m_AlignByGeometry: 0
    m_RichText: 1
    m_HorizontalOverflow: 1
    m_VerticalOverflow: 1
    m_LineSpacing: 1
  m_Text: New Text
--- !u!222 &652819439
CanvasRenderer:
  m_ObjectHideFlags: 0
  m_CorrespondingSourceObject: {fileID: 0}
  m_PrefabInstance: {fileID: 0}
  m_PrefabAsset: {fileID: 0}
  m_GameObject: {fileID: 652819436}
  m_CullTransparentMesh: 0
--- !u!1 &681310807
GameObject:
  m_ObjectHideFlags: 0
  m_CorrespondingSourceObject: {fileID: 0}
  m_PrefabInstance: {fileID: 0}
  m_PrefabAsset: {fileID: 0}
  serializedVersion: 6
  m_Component:
  - component: {fileID: 681310808}
  m_Layer: 0
  m_Name: Tip
  m_TagString: Untagged
  m_Icon: {fileID: 0}
  m_NavMeshLayer: 0
  m_StaticEditorFlags: 0
  m_IsActive: 1
--- !u!4 &681310808
Transform:
  m_ObjectHideFlags: 0
  m_CorrespondingSourceObject: {fileID: 0}
  m_PrefabInstance: {fileID: 0}
  m_PrefabAsset: {fileID: 0}
  m_GameObject: {fileID: 681310807}
  m_LocalRotation: {x: -0, y: -0, z: -0, w: 1}
  m_LocalPosition: {x: 0, y: 0, z: 1}
  m_LocalScale: {x: 0.5, y: 0.5, z: 0.5}
  m_Children:
  - {fileID: 1315274497}
  - {fileID: 1365507342}
  m_Father: {fileID: 787642026}
  m_RootOrder: 1
  m_LocalEulerAnglesHint: {x: 0, y: 0, z: 0}
--- !u!1 &787642025
GameObject:
  m_ObjectHideFlags: 0
  m_CorrespondingSourceObject: {fileID: 0}
  m_PrefabInstance: {fileID: 0}
  m_PrefabAsset: {fileID: 0}
  serializedVersion: 6
  m_Component:
  - component: {fileID: 787642026}
  m_Layer: 0
  m_Name: Offset
  m_TagString: Untagged
  m_Icon: {fileID: 0}
  m_NavMeshLayer: 0
  m_StaticEditorFlags: 0
  m_IsActive: 1
--- !u!4 &787642026
Transform:
  m_ObjectHideFlags: 0
  m_CorrespondingSourceObject: {fileID: 0}
  m_PrefabInstance: {fileID: 0}
  m_PrefabAsset: {fileID: 0}
  m_GameObject: {fileID: 787642025}
  m_LocalRotation: {x: 0, y: 0, z: 0, w: 1}
  m_LocalPosition: {x: 0, y: 0, z: -0.5}
  m_LocalScale: {x: 1, y: 1, z: 1}
  m_Children:
  - {fileID: 13365792}
  - {fileID: 681310808}
  m_Father: {fileID: 179333208}
  m_RootOrder: 0
  m_LocalEulerAnglesHint: {x: 0, y: 0, z: 0}
--- !u!1 &946481305
GameObject:
  m_ObjectHideFlags: 0
  m_CorrespondingSourceObject: {fileID: 0}
  m_PrefabInstance: {fileID: 0}
  m_PrefabAsset: {fileID: 0}
  serializedVersion: 6
  m_Component:
  - component: {fileID: 946481306}
  - component: {fileID: 946481308}
  - component: {fileID: 946481307}
  m_Layer: 5
  m_Name: BrightnessLabel
  m_TagString: Untagged
  m_Icon: {fileID: 0}
  m_NavMeshLayer: 0
  m_StaticEditorFlags: 0
  m_IsActive: 1
--- !u!224 &946481306
RectTransform:
  m_ObjectHideFlags: 0
  m_CorrespondingSourceObject: {fileID: 0}
  m_PrefabInstance: {fileID: 0}
  m_PrefabAsset: {fileID: 0}
  m_GameObject: {fileID: 946481305}
  m_LocalRotation: {x: 0, y: 0, z: 0, w: 1}
  m_LocalPosition: {x: 0, y: 0, z: 0}
  m_LocalScale: {x: 1, y: 1, z: 1}
  m_Children: []
  m_Father: {fileID: 606503171}
  m_RootOrder: 0
  m_LocalEulerAnglesHint: {x: 0, y: 0, z: 0}
  m_AnchorMin: {x: 0, y: 1}
  m_AnchorMax: {x: 0, y: 1}
  m_AnchoredPosition: {x: 125, y: -125}
  m_SizeDelta: {x: 160, y: 30}
  m_Pivot: {x: 0.5, y: 0.5}
--- !u!114 &946481307
MonoBehaviour:
  m_ObjectHideFlags: 0
  m_CorrespondingSourceObject: {fileID: 0}
  m_PrefabInstance: {fileID: 0}
  m_PrefabAsset: {fileID: 0}
  m_GameObject: {fileID: 946481305}
  m_Enabled: 1
  m_EditorHideFlags: 0
  m_Script: {fileID: 11500000, guid: 5f7201a12d95ffc409449d95f23cf332, type: 3}
  m_Name: 
  m_EditorClassIdentifier: 
  m_Material: {fileID: 0}
  m_Color: {r: 1, g: 1, b: 1, a: 1}
  m_RaycastTarget: 1
  m_Maskable: 1
  m_OnCullStateChanged:
    m_PersistentCalls:
      m_Calls: []
  m_FontData:
    m_Font: {fileID: 10102, guid: 0000000000000000e000000000000000, type: 0}
    m_FontSize: 49
    m_FontStyle: 0
    m_BestFit: 0
    m_MinSize: 10
    m_MaxSize: 49
    m_Alignment: 0
    m_AlignByGeometry: 0
    m_RichText: 1
    m_HorizontalOverflow: 1
    m_VerticalOverflow: 1
    m_LineSpacing: 1
  m_Text: Brightness
--- !u!222 &946481308
CanvasRenderer:
  m_ObjectHideFlags: 0
  m_CorrespondingSourceObject: {fileID: 0}
  m_PrefabInstance: {fileID: 0}
  m_PrefabAsset: {fileID: 0}
  m_GameObject: {fileID: 946481305}
  m_CullTransparentMesh: 0
--- !u!1 &1015722065
GameObject:
  m_ObjectHideFlags: 0
  m_CorrespondingSourceObject: {fileID: 0}
  m_PrefabInstance: {fileID: 0}
  m_PrefabAsset: {fileID: 0}
  serializedVersion: 6
  m_Component:
  - component: {fileID: 1015722067}
  - component: {fileID: 1015722066}
  - component: {fileID: 1015722068}
  - component: {fileID: 1015722069}
  m_Layer: 0
  m_Name: Directional Light
  m_TagString: Untagged
  m_Icon: {fileID: 0}
  m_NavMeshLayer: 0
  m_StaticEditorFlags: 0
  m_IsActive: 1
--- !u!108 &1015722066
Light:
  m_ObjectHideFlags: 0
  m_CorrespondingSourceObject: {fileID: 0}
  m_PrefabInstance: {fileID: 0}
  m_PrefabAsset: {fileID: 0}
  m_GameObject: {fileID: 1015722065}
  m_Enabled: 1
  serializedVersion: 10
  m_Type: 1
  m_Shape: 0
  m_Color: {r: 1, g: 1, b: 1, a: 1}
  m_Intensity: 1
  m_Range: 10
  m_SpotAngle: 30
  m_InnerSpotAngle: 21.802082
  m_CookieSize: 10
  m_Shadows:
    m_Type: 2
    m_Resolution: -1
    m_CustomResolution: -1
    m_Strength: 1
    m_Bias: 0.05
    m_NormalBias: 0.4
    m_NearPlane: 0.2
    m_CullingMatrixOverride:
      e00: 1
      e01: 0
      e02: 0
      e03: 0
      e10: 0
      e11: 1
      e12: 0
      e13: 0
      e20: 0
      e21: 0
      e22: 1
      e23: 0
      e30: 0
      e31: 0
      e32: 0
      e33: 1
    m_UseCullingMatrixOverride: 0
  m_Cookie: {fileID: 0}
  m_DrawHalo: 0
  m_Flare: {fileID: 0}
  m_RenderMode: 0
  m_CullingMask:
    serializedVersion: 2
    m_Bits: 4294967295
  m_RenderingLayerMask: 1
  m_Lightmapping: 4
  m_LightShadowCasterMode: 0
  m_AreaSize: {x: 1, y: 1}
  m_BounceIntensity: 1
  m_ColorTemperature: 6570
  m_UseColorTemperature: 0
  m_BoundingSphereOverride: {x: 0, y: 0, z: 0, w: 0}
  m_UseBoundingSphereOverride: 0
  m_ShadowRadius: 0
  m_ShadowAngle: 0
--- !u!4 &1015722067
Transform:
  m_ObjectHideFlags: 0
  m_CorrespondingSourceObject: {fileID: 0}
  m_PrefabInstance: {fileID: 0}
  m_PrefabAsset: {fileID: 0}
  m_GameObject: {fileID: 1015722065}
  m_LocalRotation: {x: -0, y: -0, z: -0, w: 1}
  m_LocalPosition: {x: 0, y: 0, z: 0}
  m_LocalScale: {x: 1, y: 1, z: 1}
  m_Children: []
  m_Father: {fileID: 0}
  m_RootOrder: 0
  m_LocalEulerAnglesHint: {x: 0, y: 0, z: 0}
--- !u!114 &1015722068
MonoBehaviour:
  m_ObjectHideFlags: 0
  m_CorrespondingSourceObject: {fileID: 0}
  m_PrefabInstance: {fileID: 0}
  m_PrefabAsset: {fileID: 0}
  m_GameObject: {fileID: 1015722065}
  m_Enabled: 1
  m_EditorHideFlags: 0
  m_Script: {fileID: 11500000, guid: 50c11494e9ace475f9dc92e2f907b42c, type: 3}
  m_Name: 
  m_EditorClassIdentifier: 
  m_CameraManager: {fileID: 282840817}
  m_Arrow: {fileID: 179333208}
--- !u!114 &1015722069
MonoBehaviour:
  m_ObjectHideFlags: 0
  m_CorrespondingSourceObject: {fileID: 0}
  m_PrefabInstance: {fileID: 0}
  m_PrefabAsset: {fileID: 0}
  m_GameObject: {fileID: 1015722065}
  m_Enabled: 1
  m_EditorHideFlags: 0
  m_Script: {fileID: 11500000, guid: 079fa7fb0f02c4bd28860dd22bf8f5a1, type: 3}
  m_Name: 
  m_EditorClassIdentifier: 
  m_BrightnessText: {fileID: 1779915677}
  m_ColorTemperatureText: {fileID: 652819438}
  m_ColorCorrectionText: {fileID: 390549478}
  m_MainLightDirectionText: {fileID: 1258683824}
  m_MainLightIntensityLumens: {fileID: 1288088591}
  m_MainLightColor: {fileID: 2085643643}
  m_SphericalHarmonicsText: {fileID: 2012803748}
--- !u!1 &1029467916
GameObject:
  m_ObjectHideFlags: 0
  m_CorrespondingSourceObject: {fileID: 0}
  m_PrefabInstance: {fileID: 0}
  m_PrefabAsset: {fileID: 0}
  serializedVersion: 6
  m_Component:
  - component: {fileID: 1029467917}
  m_Layer: 0
  m_Name: WorldSpaceObject
  m_TagString: Untagged
  m_Icon: {fileID: 0}
  m_NavMeshLayer: 0
  m_StaticEditorFlags: 0
  m_IsActive: 1
--- !u!4 &1029467917
Transform:
  m_ObjectHideFlags: 0
  m_CorrespondingSourceObject: {fileID: 0}
  m_PrefabInstance: {fileID: 0}
  m_PrefabAsset: {fileID: 0}
  m_GameObject: {fileID: 1029467916}
  m_LocalRotation: {x: -0, y: -0, z: -0, w: 1}
  m_LocalPosition: {x: 0, y: 0, z: 0}
  m_LocalScale: {x: 0.25, y: 0.25, z: 0.25}
  m_Children:
  - {fileID: 436570645}
  - {fileID: 2115462283}
  m_Father: {fileID: 0}
  m_RootOrder: 6
  m_LocalEulerAnglesHint: {x: 0, y: 0, z: 0}
--- !u!1 &1258683822
GameObject:
  m_ObjectHideFlags: 0
  m_CorrespondingSourceObject: {fileID: 0}
  m_PrefabInstance: {fileID: 0}
  m_PrefabAsset: {fileID: 0}
  serializedVersion: 6
  m_Component:
  - component: {fileID: 1258683823}
  - component: {fileID: 1258683825}
  - component: {fileID: 1258683824}
  m_Layer: 5
  m_Name: MainLightDirectionVal
  m_TagString: Untagged
  m_Icon: {fileID: 0}
  m_NavMeshLayer: 0
  m_StaticEditorFlags: 0
  m_IsActive: 1
--- !u!224 &1258683823
RectTransform:
  m_ObjectHideFlags: 0
  m_CorrespondingSourceObject: {fileID: 0}
  m_PrefabInstance: {fileID: 0}
  m_PrefabAsset: {fileID: 0}
  m_GameObject: {fileID: 1258683822}
  m_LocalRotation: {x: -0, y: -0, z: -0, w: 1}
  m_LocalPosition: {x: 0, y: 0, z: 0}
  m_LocalScale: {x: 1, y: 1, z: 1}
  m_Children: []
  m_Father: {fileID: 606503171}
  m_RootOrder: 10
  m_LocalEulerAnglesHint: {x: 0, y: 0, z: 0}
  m_AnchorMin: {x: 0, y: 1}
  m_AnchorMax: {x: 0, y: 1}
  m_AnchoredPosition: {x: 125, y: -430}
  m_SizeDelta: {x: 160, y: 30}
  m_Pivot: {x: 0.5, y: 0.5}
--- !u!114 &1258683824
MonoBehaviour:
  m_ObjectHideFlags: 0
  m_CorrespondingSourceObject: {fileID: 0}
  m_PrefabInstance: {fileID: 0}
  m_PrefabAsset: {fileID: 0}
  m_GameObject: {fileID: 1258683822}
  m_Enabled: 1
  m_EditorHideFlags: 0
  m_Script: {fileID: 11500000, guid: 5f7201a12d95ffc409449d95f23cf332, type: 3}
  m_Name: 
  m_EditorClassIdentifier: 
  m_Material: {fileID: 0}
  m_Color: {r: 1, g: 1, b: 1, a: 1}
  m_RaycastTarget: 1
  m_Maskable: 1
  m_OnCullStateChanged:
    m_PersistentCalls:
      m_Calls: []
  m_FontData:
    m_Font: {fileID: 10102, guid: 0000000000000000e000000000000000, type: 0}
    m_FontSize: 49
    m_FontStyle: 0
    m_BestFit: 0
    m_MinSize: 10
    m_MaxSize: 49
    m_Alignment: 0
    m_AlignByGeometry: 0
    m_RichText: 1
    m_HorizontalOverflow: 1
    m_VerticalOverflow: 1
    m_LineSpacing: 1
  m_Text: New Text
--- !u!222 &1258683825
CanvasRenderer:
  m_ObjectHideFlags: 0
  m_CorrespondingSourceObject: {fileID: 0}
  m_PrefabInstance: {fileID: 0}
  m_PrefabAsset: {fileID: 0}
  m_GameObject: {fileID: 1258683822}
  m_CullTransparentMesh: 0
--- !u!1 &1288088589
GameObject:
  m_ObjectHideFlags: 0
  m_CorrespondingSourceObject: {fileID: 0}
  m_PrefabInstance: {fileID: 0}
  m_PrefabAsset: {fileID: 0}
  serializedVersion: 6
  m_Component:
  - component: {fileID: 1288088590}
  - component: {fileID: 1288088592}
  - component: {fileID: 1288088591}
  m_Layer: 5
  m_Name: MainLightIntensityLumensVal
  m_TagString: Untagged
  m_Icon: {fileID: 0}
  m_NavMeshLayer: 0
  m_StaticEditorFlags: 0
  m_IsActive: 1
--- !u!224 &1288088590
RectTransform:
  m_ObjectHideFlags: 0
  m_CorrespondingSourceObject: {fileID: 0}
  m_PrefabInstance: {fileID: 0}
  m_PrefabAsset: {fileID: 0}
  m_GameObject: {fileID: 1288088589}
  m_LocalRotation: {x: -0, y: -0, z: -0, w: 1}
  m_LocalPosition: {x: 0, y: 0, z: 0}
  m_LocalScale: {x: 1, y: 1, z: 1}
  m_Children: []
  m_Father: {fileID: 606503171}
  m_RootOrder: 11
  m_LocalEulerAnglesHint: {x: 0, y: 0, z: 0}
  m_AnchorMin: {x: 0, y: 1}
  m_AnchorMax: {x: 0, y: 1}
  m_AnchoredPosition: {x: 125, y: -590}
  m_SizeDelta: {x: 160, y: 30}
  m_Pivot: {x: 0.5, y: 0.5}
--- !u!114 &1288088591
MonoBehaviour:
  m_ObjectHideFlags: 0
  m_CorrespondingSourceObject: {fileID: 0}
  m_PrefabInstance: {fileID: 0}
  m_PrefabAsset: {fileID: 0}
  m_GameObject: {fileID: 1288088589}
  m_Enabled: 1
  m_EditorHideFlags: 0
  m_Script: {fileID: 11500000, guid: 5f7201a12d95ffc409449d95f23cf332, type: 3}
  m_Name: 
  m_EditorClassIdentifier: 
  m_Material: {fileID: 0}
  m_Color: {r: 1, g: 1, b: 1, a: 1}
  m_RaycastTarget: 1
  m_Maskable: 1
  m_OnCullStateChanged:
    m_PersistentCalls:
      m_Calls: []
  m_FontData:
    m_Font: {fileID: 10102, guid: 0000000000000000e000000000000000, type: 0}
    m_FontSize: 49
    m_FontStyle: 0
    m_BestFit: 0
    m_MinSize: 10
    m_MaxSize: 49
    m_Alignment: 0
    m_AlignByGeometry: 0
    m_RichText: 1
    m_HorizontalOverflow: 1
    m_VerticalOverflow: 1
    m_LineSpacing: 1
  m_Text: New Text
--- !u!222 &1288088592
CanvasRenderer:
  m_ObjectHideFlags: 0
  m_CorrespondingSourceObject: {fileID: 0}
  m_PrefabInstance: {fileID: 0}
  m_PrefabAsset: {fileID: 0}
  m_GameObject: {fileID: 1288088589}
  m_CullTransparentMesh: 0
--- !u!1 &1315274496
GameObject:
  m_ObjectHideFlags: 0
  m_CorrespondingSourceObject: {fileID: 0}
  m_PrefabInstance: {fileID: 0}
  m_PrefabAsset: {fileID: 0}
  serializedVersion: 6
  m_Component:
  - component: {fileID: 1315274497}
  m_Layer: 0
  m_Name: Red tip
  m_TagString: Untagged
  m_Icon: {fileID: 0}
  m_NavMeshLayer: 0
  m_StaticEditorFlags: 0
  m_IsActive: 1
--- !u!4 &1315274497
Transform:
  m_ObjectHideFlags: 0
  m_CorrespondingSourceObject: {fileID: 0}
  m_PrefabInstance: {fileID: 0}
  m_PrefabAsset: {fileID: 0}
  m_GameObject: {fileID: 1315274496}
  m_LocalRotation: {x: -0, y: -0, z: 0.7071068, w: 0.7071068}
  m_LocalPosition: {x: 0, y: 0, z: 0}
  m_LocalScale: {x: 1, y: 1, z: 1}
  m_Children:
  - {fileID: 1729026335}
  - {fileID: 16873458}
  m_Father: {fileID: 681310808}
  m_RootOrder: 0
  m_LocalEulerAnglesHint: {x: 0, y: 0, z: 90}
--- !u!1 &1335839533
GameObject:
  m_ObjectHideFlags: 0
  m_CorrespondingSourceObject: {fileID: 0}
  m_PrefabInstance: {fileID: 0}
  m_PrefabAsset: {fileID: 0}
  serializedVersion: 6
  m_Component:
  - component: {fileID: 1335839535}
  - component: {fileID: 1335839534}
  - component: {fileID: 1335839536}
  - component: {fileID: 1335839537}
  m_Layer: 0
  m_Name: AR Session Origin
  m_TagString: Untagged
  m_Icon: {fileID: 0}
  m_NavMeshLayer: 0
  m_StaticEditorFlags: 0
  m_IsActive: 1
--- !u!114 &1335839534
MonoBehaviour:
  m_ObjectHideFlags: 0
  m_CorrespondingSourceObject: {fileID: 0}
  m_PrefabInstance: {fileID: 0}
  m_PrefabAsset: {fileID: 0}
  m_GameObject: {fileID: 1335839533}
  m_Enabled: 1
  m_EditorHideFlags: 0
  m_Script: {fileID: 11500000, guid: 520bb47c46cf8624fafb307b7d1b862a, type: 3}
  m_Name: 
  m_EditorClassIdentifier: 
  m_Camera: {fileID: 282840813}
--- !u!4 &1335839535
Transform:
  m_ObjectHideFlags: 0
  m_CorrespondingSourceObject: {fileID: 0}
  m_PrefabInstance: {fileID: 0}
  m_PrefabAsset: {fileID: 0}
  m_GameObject: {fileID: 1335839533}
  m_LocalRotation: {x: 0, y: 0, z: 0, w: 1}
  m_LocalPosition: {x: 0, y: 0, z: 0}
  m_LocalScale: {x: 1, y: 1, z: 1}
  m_Children:
  - {fileID: 282840814}
  m_Father: {fileID: 0}
  m_RootOrder: 3
  m_LocalEulerAnglesHint: {x: 0, y: 0, z: 0}
--- !u!114 &1335839536
MonoBehaviour:
  m_ObjectHideFlags: 0
  m_CorrespondingSourceObject: {fileID: 0}
  m_PrefabInstance: {fileID: 0}
  m_PrefabAsset: {fileID: 0}
  m_GameObject: {fileID: 1335839533}
  m_Enabled: 0
  m_EditorHideFlags: 0
  m_Script: {fileID: 11500000, guid: caeceacb624484daf8e379c2252fd246, type: 3}
  m_Name: 
  m_EditorClassIdentifier: 
  m_FacePrefab: {fileID: 1405894938185170, guid: 92e70fac81673432784c18cf08f10366,
    type: 3}
  m_MaximumFaceCount: 1
--- !u!114 &1335839537
MonoBehaviour:
  m_ObjectHideFlags: 0
  m_CorrespondingSourceObject: {fileID: 0}
  m_PrefabInstance: {fileID: 0}
  m_PrefabAsset: {fileID: 0}
  m_GameObject: {fileID: 1335839533}
  m_Enabled: 1
  m_EditorHideFlags: 0
  m_Script: {fileID: 11500000, guid: 380e2ad9ceb884139a45ff2fd42db8f9, type: 3}
  m_Name: 
  m_EditorClassIdentifier: 
  m_WorldSpaceObject: {fileID: 1029467916}
--- !u!1 &1365507341
GameObject:
  m_ObjectHideFlags: 0
  m_CorrespondingSourceObject: {fileID: 0}
  m_PrefabInstance: {fileID: 0}
  m_PrefabAsset: {fileID: 0}
  serializedVersion: 6
  m_Component:
  - component: {fileID: 1365507342}
  m_Layer: 0
  m_Name: GreenTip
  m_TagString: Untagged
  m_Icon: {fileID: 0}
  m_NavMeshLayer: 0
  m_StaticEditorFlags: 0
  m_IsActive: 1
--- !u!4 &1365507342
Transform:
  m_ObjectHideFlags: 0
  m_CorrespondingSourceObject: {fileID: 0}
  m_PrefabInstance: {fileID: 0}
  m_PrefabAsset: {fileID: 0}
  m_GameObject: {fileID: 1365507341}
  m_LocalRotation: {x: -0, y: -0, z: -0, w: 1}
  m_LocalPosition: {x: 0, y: 0, z: 0}
  m_LocalScale: {x: 1, y: 1, z: 1}
  m_Children:
  - {fileID: 1422486024}
  - {fileID: 223678743}
  m_Father: {fileID: 681310808}
  m_RootOrder: 1
  m_LocalEulerAnglesHint: {x: 0, y: 0, z: 0}
--- !u!1 &1422486023
GameObject:
  m_ObjectHideFlags: 0
  m_CorrespondingSourceObject: {fileID: 0}
  m_PrefabInstance: {fileID: 0}
  m_PrefabAsset: {fileID: 0}
  serializedVersion: 6
  m_Component:
  - component: {fileID: 1422486024}
  - component: {fileID: 1422486027}
  - component: {fileID: 1422486026}
  - component: {fileID: 1422486025}
  m_Layer: 0
  m_Name: TipX1
  m_TagString: Untagged
  m_Icon: {fileID: 0}
  m_NavMeshLayer: 0
  m_StaticEditorFlags: 0
  m_IsActive: 1
--- !u!4 &1422486024
Transform:
  m_ObjectHideFlags: 0
  m_CorrespondingSourceObject: {fileID: 0}
  m_PrefabInstance: {fileID: 0}
  m_PrefabAsset: {fileID: 0}
  m_GameObject: {fileID: 1422486023}
  m_LocalRotation: {x: 0.38268343, y: -0, z: -0, w: 0.92387956}
  m_LocalPosition: {x: 0, y: -0.15, z: 0}
  m_LocalScale: {x: 0.1, y: 0.5, z: 0.10000001}
  m_Children: []
  m_Father: {fileID: 1365507342}
  m_RootOrder: 0
  m_LocalEulerAnglesHint: {x: 45, y: 0, z: 0}
--- !u!65 &1422486025
BoxCollider:
  m_ObjectHideFlags: 0
  m_CorrespondingSourceObject: {fileID: 0}
  m_PrefabInstance: {fileID: 0}
  m_PrefabAsset: {fileID: 0}
  m_GameObject: {fileID: 1422486023}
  m_Material: {fileID: 0}
  m_IsTrigger: 0
  m_Enabled: 1
  serializedVersion: 2
  m_Size: {x: 1, y: 1, z: 1}
  m_Center: {x: 0, y: 0, z: 0}
--- !u!23 &1422486026
MeshRenderer:
  m_ObjectHideFlags: 0
  m_CorrespondingSourceObject: {fileID: 0}
  m_PrefabInstance: {fileID: 0}
  m_PrefabAsset: {fileID: 0}
  m_GameObject: {fileID: 1422486023}
  m_Enabled: 1
  m_CastShadows: 1
  m_ReceiveShadows: 1
  m_DynamicOccludee: 1
  m_MotionVectors: 1
  m_LightProbeUsage: 1
  m_ReflectionProbeUsage: 1
  m_RayTracingMode: 2
  m_RenderingLayerMask: 1
  m_RendererPriority: 0
  m_Materials:
  - {fileID: 2100000, guid: e62de97909a2840f786ce710f802cf2d, type: 2}
  m_StaticBatchInfo:
    firstSubMesh: 0
    subMeshCount: 0
  m_StaticBatchRoot: {fileID: 0}
  m_ProbeAnchor: {fileID: 0}
  m_LightProbeVolumeOverride: {fileID: 0}
  m_ScaleInLightmap: 1
  m_ReceiveGI: 1
  m_PreserveUVs: 0
  m_IgnoreNormalsForChartDetection: 0
  m_ImportantGI: 0
  m_StitchLightmapSeams: 1
  m_SelectedEditorRenderState: 3
  m_MinimumChartSize: 4
  m_AutoUVMaxDistance: 0.5
  m_AutoUVMaxAngle: 89
  m_LightmapParameters: {fileID: 0}
  m_SortingLayerID: 0
  m_SortingLayer: 0
  m_SortingOrder: 0
--- !u!33 &1422486027
MeshFilter:
  m_ObjectHideFlags: 0
  m_CorrespondingSourceObject: {fileID: 0}
  m_PrefabInstance: {fileID: 0}
  m_PrefabAsset: {fileID: 0}
  m_GameObject: {fileID: 1422486023}
  m_Mesh: {fileID: 10202, guid: 0000000000000000e000000000000000, type: 0}
--- !u!1 &1729026334
GameObject:
  m_ObjectHideFlags: 0
  m_CorrespondingSourceObject: {fileID: 0}
  m_PrefabInstance: {fileID: 0}
  m_PrefabAsset: {fileID: 0}
  serializedVersion: 6
  m_Component:
  - component: {fileID: 1729026335}
  - component: {fileID: 1729026338}
  - component: {fileID: 1729026337}
  - component: {fileID: 1729026336}
  m_Layer: 0
  m_Name: TipX1
  m_TagString: Untagged
  m_Icon: {fileID: 0}
  m_NavMeshLayer: 0
  m_StaticEditorFlags: 0
  m_IsActive: 1
--- !u!4 &1729026335
Transform:
  m_ObjectHideFlags: 0
  m_CorrespondingSourceObject: {fileID: 0}
  m_PrefabInstance: {fileID: 0}
  m_PrefabAsset: {fileID: 0}
  m_GameObject: {fileID: 1729026334}
  m_LocalRotation: {x: 0.38268343, y: -0, z: -0, w: 0.92387956}
  m_LocalPosition: {x: 0, y: -0.15, z: 0}
  m_LocalScale: {x: 0.1, y: 0.5, z: 0.10000001}
  m_Children: []
  m_Father: {fileID: 1315274497}
  m_RootOrder: 0
  m_LocalEulerAnglesHint: {x: 45, y: 0, z: 0}
--- !u!65 &1729026336
BoxCollider:
  m_ObjectHideFlags: 0
  m_CorrespondingSourceObject: {fileID: 0}
  m_PrefabInstance: {fileID: 0}
  m_PrefabAsset: {fileID: 0}
  m_GameObject: {fileID: 1729026334}
  m_Material: {fileID: 0}
  m_IsTrigger: 0
  m_Enabled: 1
  serializedVersion: 2
  m_Size: {x: 1, y: 1, z: 1}
  m_Center: {x: 0, y: 0, z: 0}
--- !u!23 &1729026337
MeshRenderer:
  m_ObjectHideFlags: 0
  m_CorrespondingSourceObject: {fileID: 0}
  m_PrefabInstance: {fileID: 0}
  m_PrefabAsset: {fileID: 0}
  m_GameObject: {fileID: 1729026334}
  m_Enabled: 1
  m_CastShadows: 1
  m_ReceiveShadows: 1
  m_DynamicOccludee: 1
  m_MotionVectors: 1
  m_LightProbeUsage: 1
  m_ReflectionProbeUsage: 1
  m_RayTracingMode: 2
  m_RenderingLayerMask: 1
  m_RendererPriority: 0
  m_Materials:
  - {fileID: 2100000, guid: 1d85e66239f5b41eb87246c413157610, type: 2}
  m_StaticBatchInfo:
    firstSubMesh: 0
    subMeshCount: 0
  m_StaticBatchRoot: {fileID: 0}
  m_ProbeAnchor: {fileID: 0}
  m_LightProbeVolumeOverride: {fileID: 0}
  m_ScaleInLightmap: 1
  m_ReceiveGI: 1
  m_PreserveUVs: 0
  m_IgnoreNormalsForChartDetection: 0
  m_ImportantGI: 0
  m_StitchLightmapSeams: 1
  m_SelectedEditorRenderState: 3
  m_MinimumChartSize: 4
  m_AutoUVMaxDistance: 0.5
  m_AutoUVMaxAngle: 89
  m_LightmapParameters: {fileID: 0}
  m_SortingLayerID: 0
  m_SortingLayer: 0
  m_SortingOrder: 0
--- !u!33 &1729026338
MeshFilter:
  m_ObjectHideFlags: 0
  m_CorrespondingSourceObject: {fileID: 0}
  m_PrefabInstance: {fileID: 0}
  m_PrefabAsset: {fileID: 0}
  m_GameObject: {fileID: 1729026334}
  m_Mesh: {fileID: 10202, guid: 0000000000000000e000000000000000, type: 0}
--- !u!1 &1779915675
GameObject:
  m_ObjectHideFlags: 0
  m_CorrespondingSourceObject: {fileID: 0}
  m_PrefabInstance: {fileID: 0}
  m_PrefabAsset: {fileID: 0}
  serializedVersion: 6
  m_Component:
  - component: {fileID: 1779915676}
  - component: {fileID: 1779915678}
  - component: {fileID: 1779915677}
  m_Layer: 5
  m_Name: BrightnessVal
  m_TagString: Untagged
  m_Icon: {fileID: 0}
  m_NavMeshLayer: 0
  m_StaticEditorFlags: 0
  m_IsActive: 1
--- !u!224 &1779915676
RectTransform:
  m_ObjectHideFlags: 0
  m_CorrespondingSourceObject: {fileID: 0}
  m_PrefabInstance: {fileID: 0}
  m_PrefabAsset: {fileID: 0}
  m_GameObject: {fileID: 1779915675}
  m_LocalRotation: {x: -0, y: -0, z: -0, w: 1}
  m_LocalPosition: {x: 0, y: 0, z: 0}
  m_LocalScale: {x: 1, y: 1, z: 1}
  m_Children: []
  m_Father: {fileID: 606503171}
  m_RootOrder: 7
  m_LocalEulerAnglesHint: {x: 0, y: 0, z: 0}
  m_AnchorMin: {x: 0, y: 1}
  m_AnchorMax: {x: 0, y: 1}
  m_AnchoredPosition: {x: 455, y: -125}
  m_SizeDelta: {x: 160, y: 30}
  m_Pivot: {x: 0.5, y: 0.5}
--- !u!114 &1779915677
MonoBehaviour:
  m_ObjectHideFlags: 0
  m_CorrespondingSourceObject: {fileID: 0}
  m_PrefabInstance: {fileID: 0}
  m_PrefabAsset: {fileID: 0}
  m_GameObject: {fileID: 1779915675}
  m_Enabled: 1
  m_EditorHideFlags: 0
  m_Script: {fileID: 11500000, guid: 5f7201a12d95ffc409449d95f23cf332, type: 3}
  m_Name: 
  m_EditorClassIdentifier: 
  m_Material: {fileID: 0}
  m_Color: {r: 1, g: 1, b: 1, a: 1}
  m_RaycastTarget: 1
  m_Maskable: 1
  m_OnCullStateChanged:
    m_PersistentCalls:
      m_Calls: []
  m_FontData:
    m_Font: {fileID: 10102, guid: 0000000000000000e000000000000000, type: 0}
    m_FontSize: 49
    m_FontStyle: 0
    m_BestFit: 0
    m_MinSize: 10
    m_MaxSize: 49
    m_Alignment: 0
    m_AlignByGeometry: 0
    m_RichText: 1
    m_HorizontalOverflow: 1
    m_VerticalOverflow: 1
    m_LineSpacing: 1
  m_Text: New Text
--- !u!222 &1779915678
CanvasRenderer:
  m_ObjectHideFlags: 0
  m_CorrespondingSourceObject: {fileID: 0}
  m_PrefabInstance: {fileID: 0}
  m_PrefabAsset: {fileID: 0}
  m_GameObject: {fileID: 1779915675}
  m_CullTransparentMesh: 0
--- !u!1 &1892943838
GameObject:
  m_ObjectHideFlags: 0
  m_CorrespondingSourceObject: {fileID: 0}
  m_PrefabInstance: {fileID: 0}
  m_PrefabAsset: {fileID: 0}
  serializedVersion: 6
  m_Component:
  - component: {fileID: 1892943839}
  - component: {fileID: 1892943841}
  - component: {fileID: 1892943840}
  m_Layer: 5
  m_Name: SphericalHarmonicsLabel
  m_TagString: Untagged
  m_Icon: {fileID: 0}
  m_NavMeshLayer: 0
  m_StaticEditorFlags: 0
  m_IsActive: 1
--- !u!224 &1892943839
RectTransform:
  m_ObjectHideFlags: 0
  m_CorrespondingSourceObject: {fileID: 0}
  m_PrefabInstance: {fileID: 0}
  m_PrefabAsset: {fileID: 0}
  m_GameObject: {fileID: 1892943838}
  m_LocalRotation: {x: -0, y: -0, z: -0, w: 1}
  m_LocalPosition: {x: 0, y: 0, z: 0}
  m_LocalScale: {x: 1, y: 1, z: 1}
  m_Children: []
  m_Father: {fileID: 606503171}
  m_RootOrder: 6
  m_LocalEulerAnglesHint: {x: 0, y: 0, z: 0}
  m_AnchorMin: {x: 0, y: 1}
  m_AnchorMax: {x: 0, y: 1}
  m_AnchoredPosition: {x: 125, y: -845}
  m_SizeDelta: {x: 160, y: 30}
  m_Pivot: {x: 0.5, y: 0.5}
--- !u!114 &1892943840
MonoBehaviour:
  m_ObjectHideFlags: 0
  m_CorrespondingSourceObject: {fileID: 0}
  m_PrefabInstance: {fileID: 0}
  m_PrefabAsset: {fileID: 0}
  m_GameObject: {fileID: 1892943838}
  m_Enabled: 1
  m_EditorHideFlags: 0
  m_Script: {fileID: 11500000, guid: 5f7201a12d95ffc409449d95f23cf332, type: 3}
  m_Name: 
  m_EditorClassIdentifier: 
  m_Material: {fileID: 0}
  m_Color: {r: 1, g: 1, b: 1, a: 1}
  m_RaycastTarget: 1
  m_Maskable: 1
  m_OnCullStateChanged:
    m_PersistentCalls:
      m_Calls: []
  m_FontData:
    m_Font: {fileID: 10102, guid: 0000000000000000e000000000000000, type: 0}
    m_FontSize: 49
    m_FontStyle: 0
    m_BestFit: 0
    m_MinSize: 10
    m_MaxSize: 49
    m_Alignment: 0
    m_AlignByGeometry: 0
    m_RichText: 1
    m_HorizontalOverflow: 1
    m_VerticalOverflow: 1
    m_LineSpacing: 1
  m_Text: Spherical Harmonics
--- !u!222 &1892943841
CanvasRenderer:
  m_ObjectHideFlags: 0
  m_CorrespondingSourceObject: {fileID: 0}
  m_PrefabInstance: {fileID: 0}
  m_PrefabAsset: {fileID: 0}
  m_GameObject: {fileID: 1892943838}
  m_CullTransparentMesh: 0
--- !u!1 &2012803746
GameObject:
  m_ObjectHideFlags: 0
  m_CorrespondingSourceObject: {fileID: 0}
  m_PrefabInstance: {fileID: 0}
  m_PrefabAsset: {fileID: 0}
  serializedVersion: 6
  m_Component:
  - component: {fileID: 2012803747}
  - component: {fileID: 2012803749}
  - component: {fileID: 2012803748}
  m_Layer: 5
  m_Name: SphericalHarmonicsVal
  m_TagString: Untagged
  m_Icon: {fileID: 0}
  m_NavMeshLayer: 0
  m_StaticEditorFlags: 0
  m_IsActive: 1
--- !u!224 &2012803747
RectTransform:
  m_ObjectHideFlags: 0
  m_CorrespondingSourceObject: {fileID: 0}
  m_PrefabInstance: {fileID: 0}
  m_PrefabAsset: {fileID: 0}
  m_GameObject: {fileID: 2012803746}
  m_LocalRotation: {x: -0, y: -0, z: -0, w: 1}
  m_LocalPosition: {x: 0, y: 0, z: 0}
  m_LocalScale: {x: 1, y: 1, z: 1}
  m_Children: []
  m_Father: {fileID: 606503171}
  m_RootOrder: 13
  m_LocalEulerAnglesHint: {x: 0, y: 0, z: 0}
  m_AnchorMin: {x: 0, y: 1}
  m_AnchorMax: {x: 0, y: 1}
  m_AnchoredPosition: {x: 125, y: -910}
  m_SizeDelta: {x: 160, y: 30}
  m_Pivot: {x: 0.5, y: 0.5}
--- !u!114 &2012803748
MonoBehaviour:
  m_ObjectHideFlags: 0
  m_CorrespondingSourceObject: {fileID: 0}
  m_PrefabInstance: {fileID: 0}
  m_PrefabAsset: {fileID: 0}
  m_GameObject: {fileID: 2012803746}
  m_Enabled: 1
  m_EditorHideFlags: 0
  m_Script: {fileID: 11500000, guid: 5f7201a12d95ffc409449d95f23cf332, type: 3}
  m_Name: 
  m_EditorClassIdentifier: 
  m_Material: {fileID: 0}
  m_Color: {r: 1, g: 1, b: 1, a: 1}
  m_RaycastTarget: 1
  m_Maskable: 1
  m_OnCullStateChanged:
    m_PersistentCalls:
      m_Calls: []
  m_FontData:
    m_Font: {fileID: 10102, guid: 0000000000000000e000000000000000, type: 0}
    m_FontSize: 42
    m_FontStyle: 0
    m_BestFit: 0
    m_MinSize: 4
    m_MaxSize: 49
    m_Alignment: 0
    m_AlignByGeometry: 0
    m_RichText: 1
    m_HorizontalOverflow: 1
    m_VerticalOverflow: 1
    m_LineSpacing: 1
  m_Text: New Text
--- !u!222 &2012803749
CanvasRenderer:
  m_ObjectHideFlags: 0
  m_CorrespondingSourceObject: {fileID: 0}
  m_PrefabInstance: {fileID: 0}
  m_PrefabAsset: {fileID: 0}
  m_GameObject: {fileID: 2012803746}
  m_CullTransparentMesh: 0
--- !u!1 &2024701591
GameObject:
  m_ObjectHideFlags: 0
  m_CorrespondingSourceObject: {fileID: 0}
  m_PrefabInstance: {fileID: 0}
  m_PrefabAsset: {fileID: 0}
  serializedVersion: 6
  m_Component:
  - component: {fileID: 2024701592}
  - component: {fileID: 2024701594}
  - component: {fileID: 2024701593}
  m_Layer: 5
  m_Name: MainLightIntensityLumensLabel
  m_TagString: Untagged
  m_Icon: {fileID: 0}
  m_NavMeshLayer: 0
  m_StaticEditorFlags: 0
  m_IsActive: 1
--- !u!224 &2024701592
RectTransform:
  m_ObjectHideFlags: 0
  m_CorrespondingSourceObject: {fileID: 0}
  m_PrefabInstance: {fileID: 0}
  m_PrefabAsset: {fileID: 0}
  m_GameObject: {fileID: 2024701591}
  m_LocalRotation: {x: -0, y: -0, z: -0, w: 1}
  m_LocalPosition: {x: 0, y: 0, z: 0}
  m_LocalScale: {x: 1, y: 1, z: 1}
  m_Children: []
  m_Father: {fileID: 606503171}
  m_RootOrder: 4
  m_LocalEulerAnglesHint: {x: 0, y: 0, z: 0}
  m_AnchorMin: {x: 0, y: 1}
  m_AnchorMax: {x: 0, y: 1}
  m_AnchoredPosition: {x: 125, y: -525}
  m_SizeDelta: {x: 160, y: 30}
  m_Pivot: {x: 0.5, y: 0.5}
--- !u!114 &2024701593
MonoBehaviour:
  m_ObjectHideFlags: 0
  m_CorrespondingSourceObject: {fileID: 0}
  m_PrefabInstance: {fileID: 0}
  m_PrefabAsset: {fileID: 0}
  m_GameObject: {fileID: 2024701591}
  m_Enabled: 1
  m_EditorHideFlags: 0
  m_Script: {fileID: 11500000, guid: 5f7201a12d95ffc409449d95f23cf332, type: 3}
  m_Name: 
  m_EditorClassIdentifier: 
  m_Material: {fileID: 0}
  m_Color: {r: 1, g: 1, b: 1, a: 1}
  m_RaycastTarget: 1
  m_Maskable: 1
  m_OnCullStateChanged:
    m_PersistentCalls:
      m_Calls: []
  m_FontData:
    m_Font: {fileID: 10102, guid: 0000000000000000e000000000000000, type: 0}
    m_FontSize: 49
    m_FontStyle: 0
    m_BestFit: 0
    m_MinSize: 10
    m_MaxSize: 49
    m_Alignment: 0
    m_AlignByGeometry: 0
    m_RichText: 1
    m_HorizontalOverflow: 1
    m_VerticalOverflow: 1
    m_LineSpacing: 1
  m_Text: Main Light Intensity Lumens
--- !u!222 &2024701594
CanvasRenderer:
  m_ObjectHideFlags: 0
  m_CorrespondingSourceObject: {fileID: 0}
  m_PrefabInstance: {fileID: 0}
  m_PrefabAsset: {fileID: 0}
  m_GameObject: {fileID: 2024701591}
  m_CullTransparentMesh: 0
--- !u!1 &2057703262
GameObject:
  m_ObjectHideFlags: 0
  m_CorrespondingSourceObject: {fileID: 0}
  m_PrefabInstance: {fileID: 0}
  m_PrefabAsset: {fileID: 0}
  serializedVersion: 6
  m_Component:
  - component: {fileID: 2057703263}
  - component: {fileID: 2057703265}
  - component: {fileID: 2057703264}
  m_Layer: 5
  m_Name: ColorTempLabel
  m_TagString: Untagged
  m_Icon: {fileID: 0}
  m_NavMeshLayer: 0
  m_StaticEditorFlags: 0
  m_IsActive: 1
--- !u!224 &2057703263
RectTransform:
  m_ObjectHideFlags: 0
  m_CorrespondingSourceObject: {fileID: 0}
  m_PrefabInstance: {fileID: 0}
  m_PrefabAsset: {fileID: 0}
  m_GameObject: {fileID: 2057703262}
  m_LocalRotation: {x: -0, y: -0, z: -0, w: 1}
  m_LocalPosition: {x: 0, y: 0, z: 0}
  m_LocalScale: {x: 1, y: 1, z: 1}
  m_Children: []
  m_Father: {fileID: 606503171}
  m_RootOrder: 1
  m_LocalEulerAnglesHint: {x: 0, y: 0, z: 0}
  m_AnchorMin: {x: 0, y: 1}
  m_AnchorMax: {x: 0, y: 1}
  m_AnchoredPosition: {x: 125, y: -205}
  m_SizeDelta: {x: 160, y: 30}
  m_Pivot: {x: 0.5, y: 0.5}
--- !u!114 &2057703264
MonoBehaviour:
  m_ObjectHideFlags: 0
  m_CorrespondingSourceObject: {fileID: 0}
  m_PrefabInstance: {fileID: 0}
  m_PrefabAsset: {fileID: 0}
  m_GameObject: {fileID: 2057703262}
  m_Enabled: 1
  m_EditorHideFlags: 0
  m_Script: {fileID: 11500000, guid: 5f7201a12d95ffc409449d95f23cf332, type: 3}
  m_Name: 
  m_EditorClassIdentifier: 
  m_Material: {fileID: 0}
  m_Color: {r: 1, g: 1, b: 1, a: 1}
  m_RaycastTarget: 1
  m_Maskable: 1
  m_OnCullStateChanged:
    m_PersistentCalls:
      m_Calls: []
  m_FontData:
    m_Font: {fileID: 10102, guid: 0000000000000000e000000000000000, type: 0}
    m_FontSize: 49
    m_FontStyle: 0
    m_BestFit: 0
    m_MinSize: 10
    m_MaxSize: 49
    m_Alignment: 0
    m_AlignByGeometry: 0
    m_RichText: 1
    m_HorizontalOverflow: 1
    m_VerticalOverflow: 1
    m_LineSpacing: 1
  m_Text: Color Temp
--- !u!222 &2057703265
CanvasRenderer:
  m_ObjectHideFlags: 0
  m_CorrespondingSourceObject: {fileID: 0}
  m_PrefabInstance: {fileID: 0}
  m_PrefabAsset: {fileID: 0}
  m_GameObject: {fileID: 2057703262}
  m_CullTransparentMesh: 0
--- !u!1 &2083246071
GameObject:
  m_ObjectHideFlags: 0
  m_CorrespondingSourceObject: {fileID: 0}
  m_PrefabInstance: {fileID: 0}
  m_PrefabAsset: {fileID: 0}
  serializedVersion: 6
  m_Component:
  - component: {fileID: 2083246072}
  - component: {fileID: 2083246074}
  - component: {fileID: 2083246073}
  m_Layer: 5
  m_Name: MainLightDirectionLabel
  m_TagString: Untagged
  m_Icon: {fileID: 0}
  m_NavMeshLayer: 0
  m_StaticEditorFlags: 0
  m_IsActive: 1
--- !u!224 &2083246072
RectTransform:
  m_ObjectHideFlags: 0
  m_CorrespondingSourceObject: {fileID: 0}
  m_PrefabInstance: {fileID: 0}
  m_PrefabAsset: {fileID: 0}
  m_GameObject: {fileID: 2083246071}
  m_LocalRotation: {x: -0, y: -0, z: -0, w: 1}
  m_LocalPosition: {x: 0, y: 0, z: 0}
  m_LocalScale: {x: 1, y: 1, z: 1}
  m_Children: []
  m_Father: {fileID: 606503171}
  m_RootOrder: 3
  m_LocalEulerAnglesHint: {x: 0, y: 0, z: 0}
  m_AnchorMin: {x: 0, y: 1}
  m_AnchorMax: {x: 0, y: 1}
  m_AnchoredPosition: {x: 125, y: -365}
  m_SizeDelta: {x: 160, y: 30}
  m_Pivot: {x: 0.5, y: 0.5}
--- !u!114 &2083246073
MonoBehaviour:
  m_ObjectHideFlags: 0
  m_CorrespondingSourceObject: {fileID: 0}
  m_PrefabInstance: {fileID: 0}
  m_PrefabAsset: {fileID: 0}
  m_GameObject: {fileID: 2083246071}
  m_Enabled: 1
  m_EditorHideFlags: 0
  m_Script: {fileID: 11500000, guid: 5f7201a12d95ffc409449d95f23cf332, type: 3}
  m_Name: 
  m_EditorClassIdentifier: 
  m_Material: {fileID: 0}
  m_Color: {r: 1, g: 1, b: 1, a: 1}
  m_RaycastTarget: 1
  m_Maskable: 1
  m_OnCullStateChanged:
    m_PersistentCalls:
      m_Calls: []
  m_FontData:
    m_Font: {fileID: 10102, guid: 0000000000000000e000000000000000, type: 0}
    m_FontSize: 49
    m_FontStyle: 0
    m_BestFit: 0
    m_MinSize: 10
    m_MaxSize: 49
    m_Alignment: 0
    m_AlignByGeometry: 0
    m_RichText: 1
    m_HorizontalOverflow: 1
    m_VerticalOverflow: 1
    m_LineSpacing: 1
  m_Text: Main Light Direction
--- !u!222 &2083246074
CanvasRenderer:
  m_ObjectHideFlags: 0
  m_CorrespondingSourceObject: {fileID: 0}
  m_PrefabInstance: {fileID: 0}
  m_PrefabAsset: {fileID: 0}
  m_GameObject: {fileID: 2083246071}
  m_CullTransparentMesh: 0
--- !u!1 &2085643641
GameObject:
  m_ObjectHideFlags: 0
  m_CorrespondingSourceObject: {fileID: 0}
  m_PrefabInstance: {fileID: 0}
  m_PrefabAsset: {fileID: 0}
  serializedVersion: 6
  m_Component:
  - component: {fileID: 2085643642}
  - component: {fileID: 2085643644}
  - component: {fileID: 2085643643}
  m_Layer: 5
  m_Name: MainLightColorVal
  m_TagString: Untagged
  m_Icon: {fileID: 0}
  m_NavMeshLayer: 0
  m_StaticEditorFlags: 0
  m_IsActive: 1
--- !u!224 &2085643642
RectTransform:
  m_ObjectHideFlags: 0
  m_CorrespondingSourceObject: {fileID: 0}
  m_PrefabInstance: {fileID: 0}
  m_PrefabAsset: {fileID: 0}
  m_GameObject: {fileID: 2085643641}
  m_LocalRotation: {x: -0, y: -0, z: -0, w: 1}
  m_LocalPosition: {x: 0, y: 0, z: 0}
  m_LocalScale: {x: 1, y: 1, z: 1}
  m_Children: []
  m_Father: {fileID: 606503171}
  m_RootOrder: 12
  m_LocalEulerAnglesHint: {x: 0, y: 0, z: 0}
  m_AnchorMin: {x: 0, y: 1}
  m_AnchorMax: {x: 0, y: 1}
  m_AnchoredPosition: {x: 125, y: -750}
  m_SizeDelta: {x: 160, y: 30}
  m_Pivot: {x: 0.5, y: 0.5}
--- !u!114 &2085643643
MonoBehaviour:
  m_ObjectHideFlags: 0
  m_CorrespondingSourceObject: {fileID: 0}
  m_PrefabInstance: {fileID: 0}
  m_PrefabAsset: {fileID: 0}
  m_GameObject: {fileID: 2085643641}
  m_Enabled: 1
  m_EditorHideFlags: 0
  m_Script: {fileID: 11500000, guid: 5f7201a12d95ffc409449d95f23cf332, type: 3}
  m_Name: 
  m_EditorClassIdentifier: 
  m_Material: {fileID: 0}
  m_Color: {r: 1, g: 1, b: 1, a: 1}
  m_RaycastTarget: 1
  m_Maskable: 1
  m_OnCullStateChanged:
    m_PersistentCalls:
      m_Calls: []
  m_FontData:
    m_Font: {fileID: 10102, guid: 0000000000000000e000000000000000, type: 0}
    m_FontSize: 49
    m_FontStyle: 0
    m_BestFit: 0
    m_MinSize: 10
    m_MaxSize: 49
    m_Alignment: 0
    m_AlignByGeometry: 0
    m_RichText: 1
    m_HorizontalOverflow: 1
    m_VerticalOverflow: 1
    m_LineSpacing: 1
  m_Text: New Text
--- !u!222 &2085643644
CanvasRenderer:
  m_ObjectHideFlags: 0
  m_CorrespondingSourceObject: {fileID: 0}
  m_PrefabInstance: {fileID: 0}
  m_PrefabAsset: {fileID: 0}
  m_GameObject: {fileID: 2085643641}
  m_CullTransparentMesh: 0
--- !u!1 &2115462282
GameObject:
  m_ObjectHideFlags: 0
  m_CorrespondingSourceObject: {fileID: 0}
  m_PrefabInstance: {fileID: 0}
  m_PrefabAsset: {fileID: 0}
  serializedVersion: 6
  m_Component:
  - component: {fileID: 2115462283}
  - component: {fileID: 2115462286}
  - component: {fileID: 2115462285}
  - component: {fileID: 2115462284}
  m_Layer: 0
  m_Name: Sphere
  m_TagString: Untagged
  m_Icon: {fileID: 0}
  m_NavMeshLayer: 0
  m_StaticEditorFlags: 0
  m_IsActive: 1
--- !u!4 &2115462283
Transform:
  m_ObjectHideFlags: 0
  m_CorrespondingSourceObject: {fileID: 0}
  m_PrefabInstance: {fileID: 0}
  m_PrefabAsset: {fileID: 0}
  m_GameObject: {fileID: 2115462282}
  m_LocalRotation: {x: 0, y: 0, z: 0, w: 1}
  m_LocalPosition: {x: 0.5, y: 0, z: 0}
  m_LocalScale: {x: 1, y: 1, z: 1}
  m_Children: []
  m_Father: {fileID: 1029467917}
  m_RootOrder: 1
  m_LocalEulerAnglesHint: {x: 0, y: 0, z: 0}
--- !u!135 &2115462284
SphereCollider:
  m_ObjectHideFlags: 0
  m_CorrespondingSourceObject: {fileID: 0}
  m_PrefabInstance: {fileID: 0}
  m_PrefabAsset: {fileID: 0}
  m_GameObject: {fileID: 2115462282}
  m_Material: {fileID: 0}
  m_IsTrigger: 0
  m_Enabled: 1
  serializedVersion: 2
  m_Radius: 0.5
  m_Center: {x: 0, y: 0, z: 0}
--- !u!23 &2115462285
MeshRenderer:
  m_ObjectHideFlags: 0
  m_CorrespondingSourceObject: {fileID: 0}
  m_PrefabInstance: {fileID: 0}
  m_PrefabAsset: {fileID: 0}
  m_GameObject: {fileID: 2115462282}
  m_Enabled: 1
  m_CastShadows: 1
  m_ReceiveShadows: 1
  m_DynamicOccludee: 1
  m_MotionVectors: 1
  m_LightProbeUsage: 1
  m_ReflectionProbeUsage: 1
  m_RayTracingMode: 2
  m_RenderingLayerMask: 1
  m_RendererPriority: 0
  m_Materials:
  - {fileID: 2100000, guid: d1f734de3fd0c4a2b9b0042435f673df, type: 2}
  m_StaticBatchInfo:
    firstSubMesh: 0
    subMeshCount: 0
  m_StaticBatchRoot: {fileID: 0}
  m_ProbeAnchor: {fileID: 0}
  m_LightProbeVolumeOverride: {fileID: 0}
  m_ScaleInLightmap: 1
  m_ReceiveGI: 1
  m_PreserveUVs: 0
  m_IgnoreNormalsForChartDetection: 0
  m_ImportantGI: 0
  m_StitchLightmapSeams: 1
  m_SelectedEditorRenderState: 3
  m_MinimumChartSize: 4
  m_AutoUVMaxDistance: 0.5
  m_AutoUVMaxAngle: 89
  m_LightmapParameters: {fileID: 0}
  m_SortingLayerID: 0
  m_SortingLayer: 0
  m_SortingOrder: 0
--- !u!33 &2115462286
MeshFilter:
  m_ObjectHideFlags: 0
  m_CorrespondingSourceObject: {fileID: 0}
  m_PrefabInstance: {fileID: 0}
  m_PrefabAsset: {fileID: 0}
  m_GameObject: {fileID: 2115462282}
  m_Mesh: {fileID: 10207, guid: 0000000000000000e000000000000000, type: 0}
--- !u!1 &2146458540
GameObject:
  m_ObjectHideFlags: 0
  m_CorrespondingSourceObject: {fileID: 0}
  m_PrefabInstance: {fileID: 0}
  m_PrefabAsset: {fileID: 0}
  serializedVersion: 6
  m_Component:
  - component: {fileID: 2146458543}
  - component: {fileID: 2146458542}
  - component: {fileID: 2146458541}
  m_Layer: 0
  m_Name: EventSystem
  m_TagString: Untagged
  m_Icon: {fileID: 0}
  m_NavMeshLayer: 0
  m_StaticEditorFlags: 0
  m_IsActive: 1
--- !u!114 &2146458541
MonoBehaviour:
  m_ObjectHideFlags: 0
  m_CorrespondingSourceObject: {fileID: 0}
  m_PrefabInstance: {fileID: 0}
  m_PrefabAsset: {fileID: 0}
  m_GameObject: {fileID: 2146458540}
  m_Enabled: 1
  m_EditorHideFlags: 0
  m_Script: {fileID: 11500000, guid: 4f231c4fb786f3946a6b90b886c48677, type: 3}
  m_Name: 
  m_EditorClassIdentifier: 
  m_HorizontalAxis: Horizontal
  m_VerticalAxis: Vertical
  m_SubmitButton: Submit
  m_CancelButton: Cancel
  m_InputActionsPerSecond: 10
  m_RepeatDelay: 0.5
  m_ForceModuleActive: 0
--- !u!114 &2146458542
MonoBehaviour:
  m_ObjectHideFlags: 0
  m_CorrespondingSourceObject: {fileID: 0}
  m_PrefabInstance: {fileID: 0}
  m_PrefabAsset: {fileID: 0}
  m_GameObject: {fileID: 2146458540}
  m_Enabled: 1
  m_EditorHideFlags: 0
  m_Script: {fileID: 11500000, guid: 76c392e42b5098c458856cdf6ecaaaa1, type: 3}
  m_Name: 
  m_EditorClassIdentifier: 
  m_FirstSelected: {fileID: 0}
  m_sendNavigationEvents: 1
  m_DragThreshold: 10
--- !u!4 &2146458543
Transform:
  m_ObjectHideFlags: 0
  m_CorrespondingSourceObject: {fileID: 0}
  m_PrefabInstance: {fileID: 0}
  m_PrefabAsset: {fileID: 0}
  m_GameObject: {fileID: 2146458540}
  m_LocalRotation: {x: 0, y: 0, z: 0, w: 1}
  m_LocalPosition: {x: 0, y: 0, z: 0}
  m_LocalScale: {x: 1, y: 1, z: 1}
  m_Children: []
  m_Father: {fileID: 0}
  m_RootOrder: 5
  m_LocalEulerAnglesHint: {x: 0, y: 0, z: 0}<|MERGE_RESOLUTION|>--- conflicted
+++ resolved
@@ -638,7 +638,6 @@
   m_AutoFocus: 1
   m_LightEstimation: 28
   m_FacingDirection: 1
-<<<<<<< HEAD
 --- !u!1001 &305166354
 PrefabInstance:
   m_ObjectHideFlags: 0
@@ -837,8 +836,6 @@
     type: 3}
   m_PrefabInstance: {fileID: 305166354}
   m_PrefabAsset: {fileID: 0}
-=======
->>>>>>> c0feeb6e
 --- !u!1 &360676797
 GameObject:
   m_ObjectHideFlags: 0
