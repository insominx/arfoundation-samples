--- conflicted
+++ resolved
@@ -776,7 +776,6 @@
   m_Pose2D: 1
   m_Pose3D: 0
   m_Pose3DScaleEstimation: 0
-<<<<<<< HEAD
   m_HumanBodyPrefab: {fileID: 0}
 --- !u!1 &1954315417
 GameObject:
@@ -843,7 +842,4 @@
   m_Children: []
   m_Father: {fileID: 0}
   m_RootOrder: 4
-  m_LocalEulerAnglesHint: {x: 0, y: 0, z: 0}
-=======
-  m_HumanBodyPrefab: {fileID: 0}
->>>>>>> c0feeb6e
+  m_LocalEulerAnglesHint: {x: 0, y: 0, z: 0}