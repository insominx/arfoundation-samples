--- conflicted
+++ resolved
@@ -882,11 +882,7 @@
     m_PersistentCalls:
       m_Calls:
       - m_Target: {fileID: 774532498}
-<<<<<<< HEAD
-        m_MethodName: CameraImageButtonPressed
-=======
         m_MethodName: CpuImagesButtonPressed
->>>>>>> 7ccc34a9
         m_Mode: 1
         m_Arguments:
           m_ObjectArgument: {fileID: 0}
@@ -3526,7 +3522,7 @@
   m_FaceTrackingMenu: {fileID: 881193863}
   m_HumanSegmentationMenu: {fileID: 1468820548}
   m_PlaneDetectionMenu: {fileID: 881169046}
-  m_MeshingMenu: {fileID: 0}
+  m_MeshingMenu: {fileID: 2008080040}
 --- !u!4 &774532499
 Transform:
   m_ObjectHideFlags: 0
@@ -3573,6 +3569,7 @@
   m_PlaneDetection: {fileID: 1172329691}
   m_PlaneClassification: {fileID: 988159692}
   m_Meshing: {fileID: 1466748459}
+  m_Interaction: {fileID: 1324254627}
 --- !u!1 &786358435
 GameObject:
   m_ObjectHideFlags: 0
@@ -6381,7 +6378,7 @@
     m_PersistentCalls:
       m_Calls:
       - m_Target: {fileID: 774532498}
-        m_MethodName: PlaneDetectionMenuButtonPressed
+        m_MethodName: InteractionButtonPressed
         m_Mode: 1
         m_Arguments:
           m_ObjectArgument: {fileID: 0}
@@ -7592,7 +7589,7 @@
     m_PersistentCalls:
       m_Calls:
       - m_Target: {fileID: 774532498}
-        m_MethodName: MeshingButtonPressed
+        m_MethodName: MeshingMenuButtonPressed
         m_Mode: 1
         m_Arguments:
           m_ObjectArgument: {fileID: 0}
@@ -8463,7 +8460,7 @@
     m_PersistentCalls:
       m_Calls:
       - m_Target: {fileID: 774532498}
-        m_MethodName: EnvironmentProbesButtonPressed
+        m_MethodName: EnvironmentProbeButtonPressed
         m_Mode: 1
         m_Arguments:
           m_ObjectArgument: {fileID: 0}
