--- conflicted
+++ resolved
@@ -43,14 +43,7 @@
             }
         }
 
-<<<<<<< HEAD
         void SetVisible(bool visible)
-=======
-    void OnEnable()
-    {
-        var faceManager = FindObjectOfType<ARFaceManager>();
-        if (faceManager != null && faceManager.subsystem != null && faceManager.descriptor.supportsEyeTracking)
->>>>>>> 4e83b6f9
         {
             if (m_FixationRayGameObject != null)
                 m_FixationRayGameObject.SetActive(visible);
@@ -59,7 +52,7 @@
         void OnEnable()
         {
             var faceManager = FindObjectOfType<ARFaceManager>();
-            if (faceManager != null && faceManager.subsystem != null && faceManager.subsystem.SubsystemDescriptor.supportsEyeTracking)
+            if (faceManager != null && faceManager.subsystem != null && faceManager.descriptor.supportsEyeTracking)
             {
                 m_FaceSubsystem = (XRFaceSubsystem)faceManager.subsystem;
                 m_Face.updated += OnUpdated;
@@ -90,6 +83,5 @@
                 m_FixationRayGameObject.transform.LookAt(m_Face.fixationPoint.position);
             }
         }
-
     }
 }