﻿using System.Collections;
using System.Collections.Generic;
using UnityEngine;
using UnityEngine.EventSystems;
using UnityEngine.UI;

public class Tooltip : MonoBehaviour, IPointerEnterHandler, IPointerExitHandler
{
<<<<<<< HEAD
    
    [SerializeField]
    GameObject m_Tooltip;
    public GameObject toolTip
    {
         get { return m_Tooltip; }
        set { m_Tooltip = value; }
    }
    bool _enteredButton;
    Vector3 _toolTipOffset;
=======
    public GameObject toolTip;
    bool m_EnteredButton;
    Vector3 m_ToolTipOffset;
>>>>>>> d527472f
    // Start is called before the first frame update
    void Start()
    {
        _toolTipOffset = new Vector3(-50,100,0);
    }

    // Update is called once per frame
    void Update()
    {
        if(_enteredButton){
              m_Tooltip.transform.position = Input.mousePosition + _toolTipOffset;
        }
    }


    public void OnPointerEnter(PointerEventData eventData)
    {
        _enteredButton = true;
        if(!gameObject.GetComponent<Button>().interactable)
        {
             m_Tooltip.SetActive(true);
        }
    }


    public void OnPointerExit(PointerEventData eventData)
    {
        _enteredButton = false;
        m_Tooltip.SetActive(false);
    }
}
<|MERGE_RESOLUTION|>--- conflicted
+++ resolved
@@ -1,55 +1,48 @@
-﻿using System.Collections;
-using System.Collections.Generic;
-using UnityEngine;
-using UnityEngine.EventSystems;
-using UnityEngine.UI;
-
-public class Tooltip : MonoBehaviour, IPointerEnterHandler, IPointerExitHandler
-{
-<<<<<<< HEAD
-    
-    [SerializeField]
-    GameObject m_Tooltip;
-    public GameObject toolTip
-    {
-         get { return m_Tooltip; }
-        set { m_Tooltip = value; }
-    }
-    bool _enteredButton;
-    Vector3 _toolTipOffset;
-=======
-    public GameObject toolTip;
-    bool m_EnteredButton;
-    Vector3 m_ToolTipOffset;
->>>>>>> d527472f
-    // Start is called before the first frame update
-    void Start()
-    {
-        _toolTipOffset = new Vector3(-50,100,0);
-    }
-
-    // Update is called once per frame
-    void Update()
-    {
-        if(_enteredButton){
-              m_Tooltip.transform.position = Input.mousePosition + _toolTipOffset;
-        }
-    }
-
-
-    public void OnPointerEnter(PointerEventData eventData)
-    {
-        _enteredButton = true;
-        if(!gameObject.GetComponent<Button>().interactable)
-        {
-             m_Tooltip.SetActive(true);
-        }
-    }
-
-
-    public void OnPointerExit(PointerEventData eventData)
-    {
-        _enteredButton = false;
-        m_Tooltip.SetActive(false);
-    }
-}
+﻿using System.Collections;
+using System.Collections.Generic;
+using UnityEngine;
+using UnityEngine.EventSystems;
+using UnityEngine.UI;
+
+public class Tooltip : MonoBehaviour, IPointerEnterHandler, IPointerExitHandler
+{
+    [SerializeField]
+    GameObject m_Tooltip;
+    public GameObject toolTip
+    {
+         get { return m_Tooltip; }
+        set { m_Tooltip = value; }
+    }
+    bool m_EnteredButton;
+    Vector3 m_ToolTipOffset;
+    // Start is called before the first frame update
+    void Start()
+    {
+        _toolTipOffset = new Vector3(-50,100,0);
+    }
+
+    // Update is called once per frame
+    void Update()
+    {
+        if(_enteredButton){
+              m_Tooltip.transform.position = Input.mousePosition + _toolTipOffset;
+        }
+    }
+
+
+    public void OnPointerEnter(PointerEventData eventData)
+    {
+        _enteredButton = true;
+        if(!gameObject.GetComponent<Button>().interactable)
+        {
+             m_Tooltip.SetActive(true);
+        }
+    }
+
+
+    public void OnPointerExit(PointerEventData eventData)
+    {
+        _enteredButton = false;
+        m_Tooltip.SetActive(false);
+    }
+}