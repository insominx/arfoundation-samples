﻿using System;
using System.Collections.Generic;
using UnityEngine;
using UnityEngine.UI;
using UnityEngine.XR.ARSubsystems;
#if UNITY_IOS
using UnityEngine.XR.ARKit;
#endif

namespace UnityEngine.XR.ARFoundation.Samples
{
    public class CheckAvailableFeatures : MonoBehaviour
    {
        [SerializeField]
        Button m_SimpleAR;
        public Button simpleAR
        {
            get { return m_SimpleAR; }
            set { m_SimpleAR = value; }
        }

        [SerializeField]
        Button m_ImageTracking;
        public Button imageTracking
        {
            get { return m_ImageTracking; }
            set { m_ImageTracking = value; }
        }

        [SerializeField]
        Button m_Anchors;
        public Button anchors
        {
            get { return m_Anchors; }
            set { m_Anchors = value; }
        }

        [SerializeField]
        Button m_ARWorldMap;
        public Button ARWorldMap
        {
            get { return m_ARWorldMap; }
            set { m_ARWorldMap = value; }
        }

        [SerializeField]
        Button m_CpuImages;
        public Button cpuImages
        {
            get { return m_CpuImages; }
            set { m_CpuImages = value; }
        }

        [SerializeField]
        Button m_EnvironmentProbes;
        public Button environmentProbes
        {
            get { return m_EnvironmentProbes; }
            set { m_EnvironmentProbes = value; }
        }

        [SerializeField]
        Button m_ARCollaborationData;
        public Button ARCollaborationData
        {
            get { return m_ARCollaborationData; }
            set { m_ARCollaborationData = value; }
        }

        [SerializeField]
        Button m_ARKitCoachingOverlay;
        public Button ARKitCoachingOverlay
        {
            get { return m_ARKitCoachingOverlay; }
            set { m_ARKitCoachingOverlay = value; }
        }

        [SerializeField]
        Button m_Scale;
        public Button scale
        {
            get { return m_Scale; }
            set { m_Scale = value; }
        }

        [SerializeField]
        Button m_ObjectTracking;
        public Button objectTracking
        {
            get { return m_ObjectTracking; }
            set { m_ObjectTracking = value; }
        }

        [SerializeField]
        Button m_PlaneOcclusion;
        public Button planeOcclusion
        {
            get { return m_PlaneOcclusion; }
            set { m_PlaneOcclusion = value; }
        }

        [SerializeField]
        Button m_PointCloud;
        public Button pointCloud
        {
            get { return m_PointCloud; }
            set { m_PointCloud = value; }
        }

        [SerializeField]
        Button m_FaceTracking;
        public Button faceTracking
        {
            get { return m_FaceTracking; }
            set { m_FaceTracking = value; }
        }

        [SerializeField]
        Button m_FaceBlendShapes;
        public Button faceBlendShapes
        {
            get { return m_FaceBlendShapes; }
            set { m_FaceBlendShapes = value; }
        }


        [SerializeField]
        Button m_FaceRegions;
        public Button faceRegions
        {
            get { return m_FaceRegions; }
            set { m_FaceRegions = value; }
        }

        [SerializeField]
        Button m_HumanSegmentation;
        public Button humanSegmentation
        {
            get { return m_HumanSegmentation; }
            set { m_HumanSegmentation = value; }
        }

        [SerializeField]
        Button m_LightEstimation;
        public Button lightEstimation
        {
            get { return m_LightEstimation; }
            set { m_LightEstimation = value; }
        }

        [SerializeField]
        Button m_PlaneDetection;
        public Button planeDetection
        {
            get { return m_PlaneDetection; }
            set { m_PlaneDetection = value; }
        }

        [SerializeField]
        Button m_PlaneClassification;
        public Button planeClassification
        {
            get { return m_PlaneClassification; }
            set { m_PlaneClassification = value; }
        }

        [SerializeField]
        Button m_Meshing;
        public Button meshing
        {
            get { return m_Meshing; }
            set { m_Meshing = value; }
        }

        // Start is called before the first frame update
        void Start()
        {
            var planeDescriptors = new List<XRPlaneSubsystemDescriptor>();
            SubsystemManager.GetSubsystemDescriptors<XRPlaneSubsystemDescriptor>(planeDescriptors);

            var rayCastDescriptors = new List<XRRaycastSubsystemDescriptor>();
            SubsystemManager.GetSubsystemDescriptors<XRRaycastSubsystemDescriptor>(rayCastDescriptors);

            var faceDescriptors = new List<XRFaceSubsystemDescriptor>();
            SubsystemManager.GetSubsystemDescriptors<XRFaceSubsystemDescriptor>(faceDescriptors);

            var imageDescriptors = new List<XRImageTrackingSubsystemDescriptor>();
            SubsystemManager.GetSubsystemDescriptors<XRImageTrackingSubsystemDescriptor>(imageDescriptors);

            var envDescriptors = new List<XREnvironmentProbeSubsystemDescriptor>();
            SubsystemManager.GetSubsystemDescriptors<XREnvironmentProbeSubsystemDescriptor>(envDescriptors);

            var anchorDescriptors = new List<XRAnchorSubsystemDescriptor>();
            SubsystemManager.GetSubsystemDescriptors<XRAnchorSubsystemDescriptor>(anchorDescriptors);

            var objectDescriptors = new List<XRObjectTrackingSubsystemDescriptor>();
            SubsystemManager.GetSubsystemDescriptors<XRObjectTrackingSubsystemDescriptor>(objectDescriptors);

            var participantDescriptors = new List<XRParticipantSubsystemDescriptor>();
            SubsystemManager.GetSubsystemDescriptors<XRParticipantSubsystemDescriptor>(participantDescriptors);

            var depthDescriptors = new List<XRDepthSubsystemDescriptor>();
            SubsystemManager.GetSubsystemDescriptors<XRDepthSubsystemDescriptor>(depthDescriptors);

            var occlusionDescriptors = new List<XROcclusionSubsystemDescriptor>();
            SubsystemManager.GetSubsystemDescriptors<XROcclusionSubsystemDescriptor>(occlusionDescriptors);

            var cameraDescriptors = new List<XRCameraSubsystemDescriptor>();
            SubsystemManager.GetSubsystemDescriptors<XRCameraSubsystemDescriptor>(cameraDescriptors);

            var sessionDescriptors = new List<XRSessionSubsystemDescriptor>();
            SubsystemManager.GetSubsystemDescriptors<XRSessionSubsystemDescriptor>(sessionDescriptors);

            var meshDescriptors = new List<XRMeshSubsystemDescriptor>();
            SubsystemManager.GetSubsystemDescriptors<XRMeshSubsystemDescriptor>(meshDescriptors);

            if(planeDescriptors.Count > 0 && rayCastDescriptors.Count > 0)
            {
                m_SimpleAR.interactable = true;
                m_Scale.interactable = true;
            }

            if(faceDescriptors.Count > 0)
            {
                m_FaceTracking.interactable = true;
    #if UNITY_IOS
                m_FaceBlendShapes.interactable = true;
    #endif
<<<<<<< HEAD
    #if UNITY_ANDROID
                m_FaceRegions.interactable = true;
    #endif

=======
>>>>>>> 7ccc34a9
            }

            if(occlusionDescriptors.Count > 0)
            {
                foreach(XROcclusionSubsystemDescriptor occlusionDescriptor in occlusionDescriptors)
                {
                    if(occlusionDescriptor.supportsHumanSegmentationDepthImage && occlusionDescriptor.supportsHumanSegmentationStencilImage)
                    {
                        m_HumanSegmentation.interactable = true;
                        break;
                    }
                }
            }

            if(cameraDescriptors.Count > 0)
            {
                foreach(var cameraDescriptor in cameraDescriptors)
                {
                    if((cameraDescriptor.supportsAverageBrightness || cameraDescriptor.supportsAverageIntensityInLumens) &&
                        cameraDescriptor.supportsAverageColorTemperature && cameraDescriptor.supportsCameraConfigurations &&
                        cameraDescriptor.supportsCameraImage)
                    {
                        m_LightEstimation.interactable = true;
                    }

                }
            }

            if(imageDescriptors.Count > 0)
            {
                m_ImageTracking.interactable = true;
            }

            if(envDescriptors.Count > 0)
            {
                m_EnvironmentProbes.interactable = true;
            }

            if(planeDescriptors.Count > 0)
            {
                m_PlaneDetection.interactable = true;
                foreach(var planeDescriptor in planeDescriptors)
                {
                    if(planeDescriptor.supportsClassification)
                    {
                        m_PlaneClassification.interactable = true;
                        break;
                    }
                }
            }

            if(anchorDescriptors.Count > 0)
            {
                m_Anchors.interactable = true;
            }

            if(objectDescriptors.Count > 0)
            {
                m_ObjectTracking.interactable = true;
            }

            if(cameraDescriptors.Count > 0)
            {
                foreach(var cameraDescriptor in cameraDescriptors)
                {
                    if(cameraDescriptor.supportsCameraImage)
                    {
                        m_CpuImages.interactable = true;
                        break;
                    }
                }
            }

    #if UNITY_IOS
            if(sessionDescriptors.Count > 0 && ARKitSessionSubsystem.worldMapSupported)
            {
                m_ARWorldMap.interactable = true;
            }

            if(planeDescriptors.Count > 0 && rayCastDescriptors.Count > 0 && participantDescriptors.Count > 0 && ARKitSessionSubsystem.supportsCollaboration)
            {
                m_ARCollaborationData.interactable = true;
            }

            if(sessionDescriptors.Count > 0 && ARKitSessionSubsystem.coachingOverlaySupported)
            {
                m_ARKitCoachingOverlay.interactable = true;
            }
    #endif

            if(depthDescriptors.Count > 0)
            {
                m_PointCloud.interactable = true;
            }

            if(planeDescriptors.Count > 0)
            {
                m_PlaneOcclusion.interactable  = true;
            }
<<<<<<< HEAD

            if(meshDescriptors.Count > 0)
            {
                m_Meshing.interactable = true;
            }

=======
>>>>>>> 7ccc34a9
        }
    }
}
<|MERGE_RESOLUTION|>--- conflicted
+++ resolved
@@ -1,346 +1,347 @@
-﻿using System;
-using System.Collections.Generic;
-using UnityEngine;
-using UnityEngine.UI;
-using UnityEngine.XR.ARSubsystems;
-#if UNITY_IOS
-using UnityEngine.XR.ARKit;
-#endif
-
-namespace UnityEngine.XR.ARFoundation.Samples
-{
-    public class CheckAvailableFeatures : MonoBehaviour
-    {
-        [SerializeField]
-        Button m_SimpleAR;
-        public Button simpleAR
-        {
-            get { return m_SimpleAR; }
-            set { m_SimpleAR = value; }
-        }
-
-        [SerializeField]
-        Button m_ImageTracking;
-        public Button imageTracking
-        {
-            get { return m_ImageTracking; }
-            set { m_ImageTracking = value; }
-        }
-
-        [SerializeField]
-        Button m_Anchors;
-        public Button anchors
-        {
-            get { return m_Anchors; }
-            set { m_Anchors = value; }
-        }
-
-        [SerializeField]
-        Button m_ARWorldMap;
-        public Button ARWorldMap
-        {
-            get { return m_ARWorldMap; }
-            set { m_ARWorldMap = value; }
-        }
-
-        [SerializeField]
-        Button m_CpuImages;
-        public Button cpuImages
-        {
-            get { return m_CpuImages; }
-            set { m_CpuImages = value; }
-        }
-
-        [SerializeField]
-        Button m_EnvironmentProbes;
-        public Button environmentProbes
-        {
-            get { return m_EnvironmentProbes; }
-            set { m_EnvironmentProbes = value; }
-        }
-
-        [SerializeField]
-        Button m_ARCollaborationData;
-        public Button ARCollaborationData
-        {
-            get { return m_ARCollaborationData; }
-            set { m_ARCollaborationData = value; }
-        }
-
-        [SerializeField]
-        Button m_ARKitCoachingOverlay;
-        public Button ARKitCoachingOverlay
-        {
-            get { return m_ARKitCoachingOverlay; }
-            set { m_ARKitCoachingOverlay = value; }
-        }
-
-        [SerializeField]
-        Button m_Scale;
-        public Button scale
-        {
-            get { return m_Scale; }
-            set { m_Scale = value; }
-        }
-
-        [SerializeField]
-        Button m_ObjectTracking;
-        public Button objectTracking
-        {
-            get { return m_ObjectTracking; }
-            set { m_ObjectTracking = value; }
-        }
-
-        [SerializeField]
-        Button m_PlaneOcclusion;
-        public Button planeOcclusion
-        {
-            get { return m_PlaneOcclusion; }
-            set { m_PlaneOcclusion = value; }
-        }
-
-        [SerializeField]
-        Button m_PointCloud;
-        public Button pointCloud
-        {
-            get { return m_PointCloud; }
-            set { m_PointCloud = value; }
-        }
-
-        [SerializeField]
-        Button m_FaceTracking;
-        public Button faceTracking
-        {
-            get { return m_FaceTracking; }
-            set { m_FaceTracking = value; }
-        }
-
-        [SerializeField]
-        Button m_FaceBlendShapes;
-        public Button faceBlendShapes
-        {
-            get { return m_FaceBlendShapes; }
-            set { m_FaceBlendShapes = value; }
-        }
-
-
-        [SerializeField]
-        Button m_FaceRegions;
-        public Button faceRegions
-        {
-            get { return m_FaceRegions; }
-            set { m_FaceRegions = value; }
-        }
-
-        [SerializeField]
-        Button m_HumanSegmentation;
-        public Button humanSegmentation
-        {
-            get { return m_HumanSegmentation; }
-            set { m_HumanSegmentation = value; }
-        }
-
-        [SerializeField]
-        Button m_LightEstimation;
-        public Button lightEstimation
-        {
-            get { return m_LightEstimation; }
-            set { m_LightEstimation = value; }
-        }
-
-        [SerializeField]
-        Button m_PlaneDetection;
-        public Button planeDetection
-        {
-            get { return m_PlaneDetection; }
-            set { m_PlaneDetection = value; }
-        }
-
-        [SerializeField]
-        Button m_PlaneClassification;
-        public Button planeClassification
-        {
-            get { return m_PlaneClassification; }
-            set { m_PlaneClassification = value; }
-        }
-
-        [SerializeField]
-        Button m_Meshing;
-        public Button meshing
-        {
-            get { return m_Meshing; }
-            set { m_Meshing = value; }
-        }
-
-        // Start is called before the first frame update
-        void Start()
-        {
-            var planeDescriptors = new List<XRPlaneSubsystemDescriptor>();
-            SubsystemManager.GetSubsystemDescriptors<XRPlaneSubsystemDescriptor>(planeDescriptors);
-
-            var rayCastDescriptors = new List<XRRaycastSubsystemDescriptor>();
-            SubsystemManager.GetSubsystemDescriptors<XRRaycastSubsystemDescriptor>(rayCastDescriptors);
-
-            var faceDescriptors = new List<XRFaceSubsystemDescriptor>();
-            SubsystemManager.GetSubsystemDescriptors<XRFaceSubsystemDescriptor>(faceDescriptors);
-
-            var imageDescriptors = new List<XRImageTrackingSubsystemDescriptor>();
-            SubsystemManager.GetSubsystemDescriptors<XRImageTrackingSubsystemDescriptor>(imageDescriptors);
-
-            var envDescriptors = new List<XREnvironmentProbeSubsystemDescriptor>();
-            SubsystemManager.GetSubsystemDescriptors<XREnvironmentProbeSubsystemDescriptor>(envDescriptors);
-
-            var anchorDescriptors = new List<XRAnchorSubsystemDescriptor>();
-            SubsystemManager.GetSubsystemDescriptors<XRAnchorSubsystemDescriptor>(anchorDescriptors);
-
-            var objectDescriptors = new List<XRObjectTrackingSubsystemDescriptor>();
-            SubsystemManager.GetSubsystemDescriptors<XRObjectTrackingSubsystemDescriptor>(objectDescriptors);
-
-            var participantDescriptors = new List<XRParticipantSubsystemDescriptor>();
-            SubsystemManager.GetSubsystemDescriptors<XRParticipantSubsystemDescriptor>(participantDescriptors);
-
-            var depthDescriptors = new List<XRDepthSubsystemDescriptor>();
-            SubsystemManager.GetSubsystemDescriptors<XRDepthSubsystemDescriptor>(depthDescriptors);
-
-            var occlusionDescriptors = new List<XROcclusionSubsystemDescriptor>();
-            SubsystemManager.GetSubsystemDescriptors<XROcclusionSubsystemDescriptor>(occlusionDescriptors);
-
-            var cameraDescriptors = new List<XRCameraSubsystemDescriptor>();
-            SubsystemManager.GetSubsystemDescriptors<XRCameraSubsystemDescriptor>(cameraDescriptors);
-
-            var sessionDescriptors = new List<XRSessionSubsystemDescriptor>();
-            SubsystemManager.GetSubsystemDescriptors<XRSessionSubsystemDescriptor>(sessionDescriptors);
-
-            var meshDescriptors = new List<XRMeshSubsystemDescriptor>();
-            SubsystemManager.GetSubsystemDescriptors<XRMeshSubsystemDescriptor>(meshDescriptors);
-
-            if(planeDescriptors.Count > 0 && rayCastDescriptors.Count > 0)
-            {
-                m_SimpleAR.interactable = true;
-                m_Scale.interactable = true;
-            }
-
-            if(faceDescriptors.Count > 0)
-            {
-                m_FaceTracking.interactable = true;
-    #if UNITY_IOS
-                m_FaceBlendShapes.interactable = true;
-    #endif
-<<<<<<< HEAD
-    #if UNITY_ANDROID
-                m_FaceRegions.interactable = true;
-    #endif
-
-=======
->>>>>>> 7ccc34a9
-            }
-
-            if(occlusionDescriptors.Count > 0)
-            {
-                foreach(XROcclusionSubsystemDescriptor occlusionDescriptor in occlusionDescriptors)
-                {
-                    if(occlusionDescriptor.supportsHumanSegmentationDepthImage && occlusionDescriptor.supportsHumanSegmentationStencilImage)
-                    {
-                        m_HumanSegmentation.interactable = true;
-                        break;
-                    }
-                }
-            }
-
-            if(cameraDescriptors.Count > 0)
-            {
-                foreach(var cameraDescriptor in cameraDescriptors)
-                {
-                    if((cameraDescriptor.supportsAverageBrightness || cameraDescriptor.supportsAverageIntensityInLumens) &&
-                        cameraDescriptor.supportsAverageColorTemperature && cameraDescriptor.supportsCameraConfigurations &&
-                        cameraDescriptor.supportsCameraImage)
-                    {
-                        m_LightEstimation.interactable = true;
-                    }
-
-                }
-            }
-
-            if(imageDescriptors.Count > 0)
-            {
-                m_ImageTracking.interactable = true;
-            }
-
-            if(envDescriptors.Count > 0)
-            {
-                m_EnvironmentProbes.interactable = true;
-            }
-
-            if(planeDescriptors.Count > 0)
-            {
-                m_PlaneDetection.interactable = true;
-                foreach(var planeDescriptor in planeDescriptors)
-                {
-                    if(planeDescriptor.supportsClassification)
-                    {
-                        m_PlaneClassification.interactable = true;
-                        break;
-                    }
-                }
-            }
-
-            if(anchorDescriptors.Count > 0)
-            {
-                m_Anchors.interactable = true;
-            }
-
-            if(objectDescriptors.Count > 0)
-            {
-                m_ObjectTracking.interactable = true;
-            }
-
-            if(cameraDescriptors.Count > 0)
-            {
-                foreach(var cameraDescriptor in cameraDescriptors)
-                {
-                    if(cameraDescriptor.supportsCameraImage)
-                    {
-                        m_CpuImages.interactable = true;
-                        break;
-                    }
-                }
-            }
-
-    #if UNITY_IOS
-            if(sessionDescriptors.Count > 0 && ARKitSessionSubsystem.worldMapSupported)
-            {
-                m_ARWorldMap.interactable = true;
-            }
-
-            if(planeDescriptors.Count > 0 && rayCastDescriptors.Count > 0 && participantDescriptors.Count > 0 && ARKitSessionSubsystem.supportsCollaboration)
-            {
-                m_ARCollaborationData.interactable = true;
-            }
-
-            if(sessionDescriptors.Count > 0 && ARKitSessionSubsystem.coachingOverlaySupported)
-            {
-                m_ARKitCoachingOverlay.interactable = true;
-            }
-    #endif
-
-            if(depthDescriptors.Count > 0)
-            {
-                m_PointCloud.interactable = true;
-            }
-
-            if(planeDescriptors.Count > 0)
-            {
-                m_PlaneOcclusion.interactable  = true;
-            }
-<<<<<<< HEAD
-
-            if(meshDescriptors.Count > 0)
-            {
-                m_Meshing.interactable = true;
-            }
-
-=======
->>>>>>> 7ccc34a9
-        }
-    }
-}
+﻿using System;
+using System.Collections.Generic;
+using UnityEngine;
+using UnityEngine.UI;
+using UnityEngine.XR.ARSubsystems;
+#if UNITY_IOS
+using UnityEngine.XR.ARKit;
+#endif
+
+namespace UnityEngine.XR.ARFoundation.Samples
+{
+    public class CheckAvailableFeatures : MonoBehaviour
+    {
+        [SerializeField]
+        Button m_SimpleAR;
+        public Button simpleAR
+        {
+            get { return m_SimpleAR; }
+            set { m_SimpleAR = value; }
+        }
+
+        [SerializeField]
+        Button m_ImageTracking;
+        public Button imageTracking
+        {
+            get { return m_ImageTracking; }
+            set { m_ImageTracking = value; }
+        }
+
+        [SerializeField]
+        Button m_Anchors;
+        public Button anchors
+        {
+            get { return m_Anchors; }
+            set { m_Anchors = value; }
+        }
+
+        [SerializeField]
+        Button m_ARWorldMap;
+        public Button ARWorldMap
+        {
+            get { return m_ARWorldMap; }
+            set { m_ARWorldMap = value; }
+        }
+
+        [SerializeField]
+        Button m_CpuImages;
+        public Button cpuImages
+        {
+            get { return m_CpuImages; }
+            set { m_CpuImages = value; }
+        }
+
+        [SerializeField]
+        Button m_EnvironmentProbes;
+        public Button environmentProbes
+        {
+            get { return m_EnvironmentProbes; }
+            set { m_EnvironmentProbes = value; }
+        }
+
+        [SerializeField]
+        Button m_ARCollaborationData;
+        public Button ARCollaborationData
+        {
+            get { return m_ARCollaborationData; }
+            set { m_ARCollaborationData = value; }
+        }
+
+        [SerializeField]
+        Button m_ARKitCoachingOverlay;
+        public Button ARKitCoachingOverlay
+        {
+            get { return m_ARKitCoachingOverlay; }
+            set { m_ARKitCoachingOverlay = value; }
+        }
+
+        [SerializeField]
+        Button m_Scale;
+        public Button scale
+        {
+            get { return m_Scale; }
+            set { m_Scale = value; }
+        }
+
+        [SerializeField]
+        Button m_ObjectTracking;
+        public Button objectTracking
+        {
+            get { return m_ObjectTracking; }
+            set { m_ObjectTracking = value; }
+        }
+
+        [SerializeField]
+        Button m_PlaneOcclusion;
+        public Button planeOcclusion
+        {
+            get { return m_PlaneOcclusion; }
+            set { m_PlaneOcclusion = value; }
+        }
+
+        [SerializeField]
+        Button m_PointCloud;
+        public Button pointCloud
+        {
+            get { return m_PointCloud; }
+            set { m_PointCloud = value; }
+        }
+
+        [SerializeField]
+        Button m_FaceTracking;
+        public Button faceTracking
+        {
+            get { return m_FaceTracking; }
+            set { m_FaceTracking = value; }
+        }
+
+        [SerializeField]
+        Button m_FaceBlendShapes;
+        public Button faceBlendShapes
+        {
+            get { return m_FaceBlendShapes; }
+            set { m_FaceBlendShapes = value; }
+        }
+
+
+        [SerializeField]
+        Button m_FaceRegions;
+        public Button faceRegions
+        {
+            get { return m_FaceRegions; }
+            set { m_FaceRegions = value; }
+        }
+
+        [SerializeField]
+        Button m_HumanSegmentation;
+        public Button humanSegmentation
+        {
+            get { return m_HumanSegmentation; }
+            set { m_HumanSegmentation = value; }
+        }
+
+        [SerializeField]
+        Button m_LightEstimation;
+        public Button lightEstimation
+        {
+            get { return m_LightEstimation; }
+            set { m_LightEstimation = value; }
+        }
+
+        [SerializeField]
+        Button m_PlaneDetection;
+        public Button planeDetection
+        {
+            get { return m_PlaneDetection; }
+            set { m_PlaneDetection = value; }
+        }
+
+        [SerializeField]
+        Button m_PlaneClassification;
+        public Button planeClassification
+        {
+            get { return m_PlaneClassification; }
+            set { m_PlaneClassification = value; }
+        }
+
+        [SerializeField]
+        Button m_Meshing;
+        public Button meshing
+        {
+            get { return m_Meshing; }
+            set { m_Meshing = value; }
+        }
+
+        [SerializeField]
+        Button m_Interaction;
+        public Button interaction
+        {
+            get { return m_Interaction; }
+            set { m_Interaction = value; }
+        }
+
+        // Start is called before the first frame update
+        void Start()
+        {
+            var planeDescriptors = new List<XRPlaneSubsystemDescriptor>();
+            SubsystemManager.GetSubsystemDescriptors<XRPlaneSubsystemDescriptor>(planeDescriptors);
+
+            var rayCastDescriptors = new List<XRRaycastSubsystemDescriptor>();
+            SubsystemManager.GetSubsystemDescriptors<XRRaycastSubsystemDescriptor>(rayCastDescriptors);
+
+            var faceDescriptors = new List<XRFaceSubsystemDescriptor>();
+            SubsystemManager.GetSubsystemDescriptors<XRFaceSubsystemDescriptor>(faceDescriptors);
+
+            var imageDescriptors = new List<XRImageTrackingSubsystemDescriptor>();
+            SubsystemManager.GetSubsystemDescriptors<XRImageTrackingSubsystemDescriptor>(imageDescriptors);
+
+            var envDescriptors = new List<XREnvironmentProbeSubsystemDescriptor>();
+            SubsystemManager.GetSubsystemDescriptors<XREnvironmentProbeSubsystemDescriptor>(envDescriptors);
+
+            var anchorDescriptors = new List<XRAnchorSubsystemDescriptor>();
+            SubsystemManager.GetSubsystemDescriptors<XRAnchorSubsystemDescriptor>(anchorDescriptors);
+
+            var objectDescriptors = new List<XRObjectTrackingSubsystemDescriptor>();
+            SubsystemManager.GetSubsystemDescriptors<XRObjectTrackingSubsystemDescriptor>(objectDescriptors);
+
+            var participantDescriptors = new List<XRParticipantSubsystemDescriptor>();
+            SubsystemManager.GetSubsystemDescriptors<XRParticipantSubsystemDescriptor>(participantDescriptors);
+
+            var depthDescriptors = new List<XRDepthSubsystemDescriptor>();
+            SubsystemManager.GetSubsystemDescriptors<XRDepthSubsystemDescriptor>(depthDescriptors);
+
+            var occlusionDescriptors = new List<XROcclusionSubsystemDescriptor>();
+            SubsystemManager.GetSubsystemDescriptors<XROcclusionSubsystemDescriptor>(occlusionDescriptors);
+
+            var cameraDescriptors = new List<XRCameraSubsystemDescriptor>();
+            SubsystemManager.GetSubsystemDescriptors<XRCameraSubsystemDescriptor>(cameraDescriptors);
+
+            var sessionDescriptors = new List<XRSessionSubsystemDescriptor>();
+            SubsystemManager.GetSubsystemDescriptors<XRSessionSubsystemDescriptor>(sessionDescriptors);
+
+            var meshDescriptors = new List<XRMeshSubsystemDescriptor>();
+            SubsystemManager.GetSubsystemDescriptors<XRMeshSubsystemDescriptor>(meshDescriptors);
+
+            if(planeDescriptors.Count > 0 && rayCastDescriptors.Count > 0)
+            {
+                m_SimpleAR.interactable = true;
+                m_Scale.interactable = true;
+                m_Interaction.interactable = true;
+            }
+
+            if(faceDescriptors.Count > 0)
+            {
+                m_FaceTracking.interactable = true;
+#if UNITY_IOS
+                m_FaceBlendShapes.interactable = true;
+#endif
+#if UNITY_ANDROID
+                m_FaceRegions.interactable = true;
+#endif
+            }
+
+            if(occlusionDescriptors.Count > 0)
+            {
+                foreach(XROcclusionSubsystemDescriptor occlusionDescriptor in occlusionDescriptors)
+                {
+                    if(occlusionDescriptor.supportsHumanSegmentationDepthImage && occlusionDescriptor.supportsHumanSegmentationStencilImage)
+                    {
+                        m_HumanSegmentation.interactable = true;
+                        break;
+                    }
+                }
+            }
+
+            if(cameraDescriptors.Count > 0)
+            {
+                foreach(var cameraDescriptor in cameraDescriptors)
+                {
+                    if((cameraDescriptor.supportsAverageBrightness || cameraDescriptor.supportsAverageIntensityInLumens) &&
+                        cameraDescriptor.supportsAverageColorTemperature && cameraDescriptor.supportsCameraConfigurations &&
+                        cameraDescriptor.supportsCameraImage)
+                    {
+                        m_LightEstimation.interactable = true;
+                    }
+
+                }
+            }
+
+            if(imageDescriptors.Count > 0)
+            {
+                m_ImageTracking.interactable = true;
+            }
+
+            if(envDescriptors.Count > 0)
+            {
+                m_EnvironmentProbes.interactable = true;
+            }
+
+            if(planeDescriptors.Count > 0)
+            {
+                m_PlaneDetection.interactable = true;
+                foreach(var planeDescriptor in planeDescriptors)
+                {
+                    if(planeDescriptor.supportsClassification)
+                    {
+                        m_PlaneClassification.interactable = true;
+                        break;
+                    }
+                }
+            }
+
+            if(anchorDescriptors.Count > 0)
+            {
+                m_Anchors.interactable = true;
+            }
+
+            if(objectDescriptors.Count > 0)
+            {
+                m_ObjectTracking.interactable = true;
+            }
+
+            if(cameraDescriptors.Count > 0)
+            {
+                foreach(var cameraDescriptor in cameraDescriptors)
+                {
+                    if(cameraDescriptor.supportsCameraImage)
+                    {
+                        m_CpuImages.interactable = true;
+                        break;
+                    }
+                }
+            }
+
+    #if UNITY_IOS
+            if(sessionDescriptors.Count > 0 && ARKitSessionSubsystem.worldMapSupported)
+            {
+                m_ARWorldMap.interactable = true;
+            }
+
+            if(planeDescriptors.Count > 0 && rayCastDescriptors.Count > 0 && participantDescriptors.Count > 0 && ARKitSessionSubsystem.supportsCollaboration)
+            {
+                m_ARCollaborationData.interactable = true;
+            }
+
+            if(sessionDescriptors.Count > 0 && ARKitSessionSubsystem.coachingOverlaySupported)
+            {
+                m_ARKitCoachingOverlay.interactable = true;
+            }
+    #endif
+
+            if(depthDescriptors.Count > 0)
+            {
+                m_PointCloud.interactable = true;
+            }
+
+            if(planeDescriptors.Count > 0)
+            {
+                m_PlaneOcclusion.interactable  = true;
+            }
+
+            if(meshDescriptors.Count > 0)
+            {
+                m_Meshing.interactable = true;
+            }
+        }
+    }
+}