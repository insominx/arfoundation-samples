--- conflicted
+++ resolved
@@ -1,47 +1,34 @@
-﻿using System.Collections;
-using System.Collections.Generic;
-using UnityEngine;
-using Text = UnityEngine.UI.Text;
-using UnityEngine.XR.ARFoundation;
-using UnityEngine.XR.ARSubsystems;
-
-namespace UnityEngine.XR.ARFoundation.Samples
-{
-    [RequireComponent(typeof(Text))]
-    public class EyeTrackingUI : MonoBehaviour
-    {
-<<<<<<< HEAD
-        [SerializeField]
-        ARFaceManager m_Manager;
-
-        void OnEnable()
-=======
-        if (m_Manager == null)
-        {
-            m_Manager = FindObjectOfType<ARFaceManager>();
-        }
-        if (m_Manager != null && m_Manager.subsystem != null && m_Manager.descriptor.supportsEyeTracking)
-        {
-            var infoGO = GetComponent<Text>();
-            infoGO.text = "This device supports eye tracking.";
-        }
-        else
->>>>>>> 4e83b6f9
-        {
-            if (m_Manager == null)
-            {
-                m_Manager = FindObjectOfType<ARFaceManager>();
-            }
-            if (m_Manager != null && m_Manager.subsystem != null && m_Manager.subsystem.SubsystemDescriptor.supportsEyeTracking)
-            {
-                var infoGO = GetComponent<Text>();
-                infoGO.text = "This device supports eye tracking.";
-            }
-            else
-            {
-                var infoGO = GetComponent<Text>();
-                infoGO.text = "This device does not support eye tracking.";
-            }
-        }
-    }
+﻿using System.Collections;
+using System.Collections.Generic;
+using UnityEngine;
+using Text = UnityEngine.UI.Text;
+using UnityEngine.XR.ARFoundation;
+using UnityEngine.XR.ARSubsystems;
+
+namespace UnityEngine.XR.ARFoundation.Samples
+{
+    [RequireComponent(typeof(Text))]
+    public class EyeTrackingUI : MonoBehaviour
+    {
+        [SerializeField]
+        ARFaceManager m_Manager;
+
+        void OnEnable()
+        {
+            if (m_Manager == null)
+            {
+                m_Manager = FindObjectOfType<ARFaceManager>();
+            }
+            if (m_Manager != null && m_Manager.subsystem != null && m_Manager.descriptor.supportsEyeTracking)
+            {
+                var infoGO = GetComponent<Text>();
+                infoGO.text = "This device supports eye tracking.";
+            }
+            else
+            {
+                var infoGO = GetComponent<Text>();
+                infoGO.text = "This device does not support eye tracking.";
+            }
+        }
+    }
 }