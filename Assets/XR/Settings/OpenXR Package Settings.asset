--- conflicted
+++ resolved
@@ -70,14 +70,7 @@
   - visibleName: Quest Pro
     manifestName: cambria
     enabled: 1
-<<<<<<< HEAD
-  - visibleName: Quest 3
-    manifestName: eureka
-    enabled: 1
-  forceRemoveInternetPermission: 1
-=======
   forceRemoveInternetPermission: 0
->>>>>>> 5d89fbdb
   symmetricProjection: 0
   foveatedRenderingApi: 0
   systemSplashScreen: {fileID: 0}
