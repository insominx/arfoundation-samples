--- conflicted
+++ resolved
@@ -268,8 +268,4 @@
 
 ## Interaction
 
-<<<<<<< HEAD
-This sample scene demonstrates the functionality of the `XR Interaction Toolkit` package. In the scene, you are able to place a cube on a plane which you can translate, rotate and scale with gestures.
-=======
-This sample scene demonstrates the functionality of the `XR Interaction Toolkit` package. In the scene, you are able to place a cube on a plane which you can translate, rotate and scale with gestures. See the [`XR Interaction Toolkit Documentation`](https://docs.unity3d.com/Packages/com.unity.xr.interaction.toolkit@0.9/manual/index.html) for more details.
->>>>>>> 7ccc34a9
+This sample scene demonstrates the functionality of the `XR Interaction Toolkit` package. In the scene, you are able to place a cube on a plane which you can translate, rotate and scale with gestures. See the [`XR Interaction Toolkit Documentation`](https://docs.unity3d.com/Packages/com.unity.xr.interaction.toolkit@0.9/manual/index.html) for more details.