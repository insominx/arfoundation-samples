# AR Foundation Samples
<<<<<<< HEAD
Example projects that use [*AR Foundation 3.0*](https://docs.unity3d.com/Packages/com.unity.xr.arfoundation@3.0/manual/index.html) and demonstrate its functionality with sample assets and components.
=======

Example projects that use [*AR Foundation 3.0*](https://docs.unity3d.com/Packages/com.unity.xr.arfoundation@3.1/manual/index.html) and demonstrate its functionality with sample assets and components.
>>>>>>> bad469fd

This set of samples relies on five Unity packages:

* ARSubsystems ([documentation](https://docs.unity3d.com/Packages/com.unity.xr.arsubsystems@3.1/manual/index.html))
* ARCore XR Plugin ([documentation](https://docs.unity3d.com/Packages/com.unity.xr.arcore@3.1/manual/index.html))
* ARKit XR Plugin ([documentation](https://docs.unity3d.com/Packages/com.unity.xr.arkit@3.1/manual/index.html))
* ARKit Face Tracking ([documentation](https://docs.unity3d.com/Packages/com.unity.xr.arkit-face-tracking@3.1/manual/index.html))
* ARFoundation ([documentation](https://docs.unity3d.com/Packages/com.unity.xr.arfoundation@3.1/manual/index.html))

ARSubsystems defines an interface, and the platform-specific implementations are in the ARCore and ARKit packages. ARFoundation turns the AR data provided by ARSubsystems into Unity `GameObject`s and `MonoBehavour`s.

The `master` branch is compatible with Unity 2019.2 and later. For 2018.4, see the [1.5-preview branch](https://github.com/Unity-Technologies/arfoundation-samples/tree/1.5-preview).

## Why is ARKit Face Tracking a separate package?

For privacy reasons, use of ARKit's face tracking feature requires additional validation in order to publish your app on the App Store. If your application binary contains certain face tracking related symbols, your app may fail validation. For this reason, we provide this feature as a separate package which must be explicitly included.

## ARKit 3 Support

The ARKit XR Plugin and ARKit Face Tacking packages support both ARKit 2 and ARKit 3 simultaneously. We supply separate libraries and select the appropriate one based on the version of Xcode selected in your Build Settings. This should eliminate the confusion over which package version is compatible with which Xcode version.

The ARKit 3 features require Xcode 11 and iOS/iPadOS 13.

## Instructions for installing AR Foundation

1. Download the latest version of Unity 2019.2 or later.

2. Open Unity, and load the project at the root of the *arfoundation-samples* repository.

3. Open your choice of sample scene.

4. See the [AR Foundation Documentation](https://docs.unity3d.com/Packages/com.unity.xr.arfoundation@latest?preview=1) for usage instructions and more information.

# Samples

## SimpleAR

This is a good starting sample that enables point cloud visualization and plane detection. There are buttons on screen that let you pause, resume, reset, and reload the ARSession.

When a plane is detected, you can tap on the detected plane to place a cube on it. This uses the `ARRaycastManager` to perform a raycast against the plane.

| Action | Meaning |
| ------ | ------- |
| Pause  | Pauses the ARSession, meaning device tracking and trackable detection (e.g., plane detection) is temporarily paused. While paused, the ARSession does not consume CPU resources. |
| Resume | Resumes a paused ARSession. The device will attempt to relocalize and previously detected objects may shift around as tracking is reestablished. |
| Reset | Clears all detected trackables and effectively begins a new ARSession. |
| Reload | Completely destroys the ARSession GameObject and re-instantiates it. This simulates the behavior you might experience during scene switching. |

## Check Support

Demonstrates checking for AR support and logs the results to the screen. The relevant script is [`SupportChecker.cs`](https://github.com/Unity-Technologies/arfoundation-samples/blob/master/Assets/Scripts/SupportChecker.cs).

## LightEstimation

Demonstrates light estimation information from the camera frame. You should see values for "Brightness", "Color Temp", and "Color Correct" on screen. Most devices only support a subset of these 3, so some will be listed as "unavailable."

This sample also attempts to read HDR lighting information. On iOS, this is only available when face tracking is enabled and requires a device with a TrueDepth camera (such as an iPhone X, XS or 11). When available, a virtual arrow appears in front of the camera which indicates the estimated main light direction. The virtual light direction is also updated, so that virtual content appears to be lit from the direction of the real light source.

The relevant scripts are on the "Directional Light" GameObject.

## Anchors

This sample shows how to create anchors as the result of a raycast hit. The "Clear Anchors" button removes all created anchors. See the [`AnchorCreator.cs`](https://github.com/Unity-Technologies/arfoundation-samples/blob/master/Assets/Scripts/AnchorCreator.cs) script.

## Scale

This sample shows how to adjust the apparent scale of content in an AR scene. It does this by moving, rotating, and scaling the `ARSessionOrigin` instead of the content. Complex scenes often can't be moved after creation (e.g., terrain), and scale can negatively affect other systems such as physics, particle effects, and AI navigation. The `ARSessionOrigin`'s scale feature is useful if you want to make your content "appear" at a position on a detected plane and to scale, for example, a building sized object to a table-top miniature.

To use this sample, first move the device around until a plane is detected, then tap on the plane. Content will appear at the touch point. After the content is placed, you can adjust its rotation and scale using the on-screen sliders. Note that the content itself is never moved, rotated, or scaled.

The relevant script is [`MakeAppearOnPlane.cs`](https://github.com/Unity-Technologies/arfoundation-samples/blob/master/Assets/Scripts/MakeAppearOnPlane.cs).

## CameraImage

This samples shows how to manipulate the camera textures on the CPU. The video feed for pass through cameras involves GPU-only textures, and manipulating them on the CPU (e.g., for computer vision algorithms) would require an expensive GPU read. Fortunately, ARFoundation provides an API for obtaining the camera image on the CPU for further processing.

The relevant script is [`TestCameraImage.cs`](https://github.com/Unity-Technologies/arfoundation-samples/blob/master/Assets/Scripts/TestCameraImage.cs).

The resolution of the CPU image is affected by the camera's configuration. The current configuration is indicated at the bottom left of the screen inside a dropdown box which lets you select one of the supported camera configurations. The [`CameraConfigController.cs`](https://github.com/Unity-Technologies/arfoundation-samples/blob/master/Assets/Scripts/CameraConfigController.cs) demonstrates enumerating and selecting a camera configuration. It is on the `CameraConfigs` GameObject.

## TogglePlaneDetection

This sample shows how to toggle plane detection on and off. When off, it will also hide all previously detected planes by disabling their GameObjects. See [`PlaneDetectionController.cs`](https://github.com/Unity-Technologies/arfoundation-samples/blob/master/Assets/Scripts/PlaneDetectionController.cs).

## PlaneClassification

This sample shows how to query for a plane's classification. Some devices attempt to classify planes into categories such as "door", "seat", "window", and "floor". This scene enables plane detection using the `ARPlaneManager`, and uses a prefab which includes a component which displays the plane's classification, or "none" if it cannot be classified.

## FeatheredPlanes

This sample demonstrates basic plane detection, but uses a better looking prefab for the `ARPlane`. Rather than being drawn as exactly defined, the plane fades out towards the edges.

## PlaneOcclusion

This sample demonstrates basic plane detection, but uses an occlusion shader for the plane's material. This makes the plane appear invisible, but virtual objects behind the plane are culled. This provides an additional level of realism when, for example, placing objects on a table.

Move the device around until a plane is detected (its edges are still drawn) and then tap on the plane to place/move content.

## UX

This sample demonstrates some UI that may be useful when guiding new users through an AR application. It uses the script [`UIManager.cs`](https://github.com/Unity-Technologies/arfoundation-samples/blob/master/Assets/Scripts/UX/UIManager.cs) to trigger different UI animations based on events (e.g., a plane being detected).

The functionality demonstrated here is conceptually similar to the `ARKitCoachingOverlay` sample.

## EnvironmentProbes

This sample demonstrates environment probes, a feature which attempts to generate a 3D texture from the real environment and applies it to reflection probes in the scene. The scene includes several spheres which start out completely black, but will change to shiny spheres which reflect the real environment when possible.

## ARWorldMap

An `ARWorldMap` is an ARKit-specific feature which lets you save a scanned area. ARKit can optionally relocalize to a saved world map at a later time. This can be used to synchronize multiple devices to a common space, or for curated experiences specific to a location, such as a museum exhibition or other special installation. Read more about world maps [here](https://developer.apple.com/documentation/arkit/arworldmap). A world map will store most types of trackables, such as reference points and planes.

The [`ARWorldMapController.cs`](https://github.com/Unity-Technologies/arfoundation-samples/blob/master/Assets/Scripts/ARWorldMapController.cs) performs most of the logic in this sample.

This sample requires iOS 12.

## ARCollaborationData

Similar to an `ARWorldMap`, a "collaborative session" is an ARKit-specific feature which allows multiple devices to share session information in real time. Each device will periodically produce `ARCollaborationData` which should be sent to all other devices in the collaborative session. ARKit will share each participant's pose and all reference points. Other types of trackables, such as detected planes, are not shared.

See [`CollaborativeSession.cs`](https://github.com/Unity-Technologies/arfoundation-samples/blob/master/Assets/Scenes/ARCollaborationData/CollaborativeSession.cs). Note there are two types of collaboration data: "Critical" and "Optional". "Critical" data is available periodically and should be sent to all other devices reliably. "Optional" data is available nearly every frame and may be sent unreliably. Data marked as "optional" includes data about the device's location, which is why it is produced very frequently (i.e., every frame).

Note that ARKit's support for collaborative sessions does not include any networking; it is up to the developer to manage the connection and send data to other participants in the collaborative session. For this sample, we used Apple's [MultipeerConnectivity Framework](https://developer.apple.com/documentation/multipeerconnectivity). Our implementation can be found [here](https://github.com/Unity-Technologies/arfoundation-samples/tree/master/Assets/Scripts/Multipeer).

You can create reference points by tapping on the screen. Reference points are created when the tap results in a raycast which hits a point in the point cloud.

This sample requires iOS 13.

## ARKitCoachingOverlay

The coaching overlay is an ARKit-specific feature which will overlay a helpful UI guiding the user to perform certain actions to achieve some "goal", such as finding a horizontal plane.

The coaching overlay can be activated automatically or manually, and you can set its goal. In this sample, we've set the goal to be "Any plane", and for it to activate automatically. This will display a special UI on the screen until a plane is found. There is also a button to activate it manually.

The sample includes a MonoBehavior to define the settings of the coaching overlay. See [`ARKitCoachingOverlay.cs`](https://github.com/Unity-Technologies/arfoundation-samples/blob/master/Assets/Scenes/ARKitCoachingOverlay/ARKitCoachingOverlay.cs).

This sample requires iOS 13.

## ImageTracking

This sample demonstrates image tracking. Image tracking is supported on ARCore and ARKit. To enable image tracking, you must first create an `XRReferenceImageLibrary`. This is the set of images to look for in the environment. [Click here](https://docs.unity3d.com/Packages/com.unity.xr.arsubsystems@3.1/manual/image-tracking.html) for instructions on creating one.

At runtime, ARFoundation will generate an `ARTrackedImage` for each detected reference image. This sample uses the [`TrackedImageInfoManager.cs`](https://github.com/Unity-Technologies/arfoundation-samples/blob/master/Assets/Scenes/ImageTracking/TrackedImageInfoManager.cs) script to overlay the original image on top of the detected image, along with some meta data.

Run the sample on an ARCore or ARKit-capable device and point your device at one of the images in [`Assets/Scenes/ImageTracking/Images`](https://github.com/Unity-Technologies/arfoundation-samples/tree/master/Assets/Scenes/ImageTracking/Images). They can be displayed on a computer monitor; they do not need to be printed out.

## ObjectTracking

Similar to the image tracking sample, this sample detects a 3D object from a set of reference objects in an `XRReferenceObjectLibrary`. [Click here](https://docs.unity3d.com/Packages/com.unity.xr.arsubsystems@3.1/manual/object-tracking.html) for instructions on creating one.

To use this sample, you must have a physical object the device can recognize. The sample's reference object library is built using two reference objects. The sample includes [printable templates](https://github.com/Unity-Technologies/arfoundation-samples/tree/master/Assets/Scenes/Object%20Tracking/Printable%20Templates) which can be printed on 8.5x11 inch paper and folded into a cube and cylinder.

Alternatively, you can [scan your own objects](https://developer.apple.com/documentation/arkit/scanning_and_detecting_3d_objects) and add them to the reference object library.

This sample requires iOS 12 and is not supported on Android.

## Face Tracking

There are several samples showing different face tracking features. Some are ARCore specific and some are ARKit specific.

### FacePose

This is the simplest face tracking sample and simply draws an axis at the detected face's pose.

This sample uses the front-facing (i.e., selfie) camera.

### FaceMesh

This sample instantiates and updates a mesh representing the detected face. Information about the device support (e.g., number of faces that can be simultaneously tracked) is displayed on the screen.

This sample uses the front-facing (i.e., selfie) camera.

### ARKitFaceBlendShapes

"Blend shapes" are an ARKit-specific feature which provides information about various facial features on a scale of 0..1. For instance, "wink" and "frown". In this sample, blend shapes are used to puppet a cartoon face which is displayed over the detected face. See the [`ARKitBlendShapeVisualizer.cs`](https://github.com/Unity-Technologies/arfoundation-samples/blob/master/Assets/Scripts/ARKitBlendShapeVisualizer.cs).

This sample uses the front-facing (i.e., selfie) camera.

### ARCoreFaceRegions

"Face regions" are an ARCore-specific feature which provides pose information for specific "regions" on the detected face, e.g., left eyebrow. In this example, axes are drawn at each face region. See the [`ARCoreFaceRegionManager.cs`](https://github.com/Unity-Technologies/arfoundation-samples/blob/master/Assets/Scripts/ARCoreFaceRegionManager.cs).

This sample uses the front-facing (i.e., selfie) camera.

### EyeLasers, EyePoses, FixationPoint

These samples demonstrate eye and fixation point tracking. Eye tracking produces a pose (position and rotation) for each eye in the detected face, and the "fixation point" is the point the face is looking at (i.e., fixated upon). `EyeLasers` uses the eye pose to draw laser beams emitted from the detected face.

This sample uses the front-facing (i.e., selfie) camera and requires an iOS device with a TrueDepth camera.

### WorldCameraWithUserFacingFaceTracking

iOS 13 adds support for face tracking while the world-facing (i.e., rear) camera is active. This means the user-facing (i.e., front) camera is used for face tracking, but the pass through video uses the world-facing camera. To enable this mode in ARFoundation, you must enable an `ARFaceManager`, set the `ARSession` tracking mode to "Position and Rotation" or "Don't Care", and set the `ARCameraManager`'s facing direction to "World". Tap the screen to toggle between the user-facing and world-facing cameras.

The sample code in `DisplayFaceInfo.OnEnable` shows how to detect support for these face tracking features.

When using the world-facing camera, a cube is displayed in front of the camera whose orientation is driven by the face in front of the user-facing camera.

This feature requires a device with a TrueDepth camera and an A12 bionic chip running iOS 13.

## HumanBodyTracking2D

This sample demonstrates 2D screen space body tracking. A 2D skeleton is generated when a person is detected. See the [`ScreenSpaceJointVisualizer.cs`](https://github.com/Unity-Technologies/arfoundation-samples/blob/master/Assets/Scripts/ScreenSpaceJointVisualizer.cs) script.

This sample requires a device with an A12 bionic chip running iOS 13.

## HumanBodyTracking3D

This sample demonstrates 3D world space body tracking. A 3D skeleton is generated when a person is detected. See the [`HumanBodyTracker.cs`](https://github.com/Unity-Technologies/arfoundation-samples/blob/master/Assets/Scripts/HumanBodyTracker.cs) script.

This sample requires a device with an A12 bionic chip running iOS 13.

## HumanSegmentationImages

This sample demonstrates "people occlusion", which can produce stencil and depth textures for detected persons. This sample is very primitive and simply displays the raw texture on the screen. We are currently working on a better sample.

This sample requires a device with an A12 bionic chip running iOS 13.

## AllPointCloudPoints

This sample shows all feature points over time, not just the current frame's feature points as the "AR Default Point Cloud" prefab does. It does this by using a slightly modified version of the `ARPointCloudParticleVisualzier` component that stores all the feature points in a Dictionary. Since each feature point has a unique identifier, it can look up the stored point and update its position in the dictionary if it already exists. This can be a useful starting point for custom solutions that require the entire map of point cloud points, e.g., for custom mesh reconstruction techniques.

This sample has two UI components:
* A button in the lower left which allows you to switch between visualizing "All" the points and just those in the "Current Frame".
* Text in the upper right which displays the number of points in each point cloud (ARCore & ARKit will only ever have one).<|MERGE_RESOLUTION|>--- conflicted
+++ resolved
@@ -1,10 +1,6 @@
 # AR Foundation Samples
-<<<<<<< HEAD
-Example projects that use [*AR Foundation 3.0*](https://docs.unity3d.com/Packages/com.unity.xr.arfoundation@3.0/manual/index.html) and demonstrate its functionality with sample assets and components.
-=======
 
 Example projects that use [*AR Foundation 3.0*](https://docs.unity3d.com/Packages/com.unity.xr.arfoundation@3.1/manual/index.html) and demonstrate its functionality with sample assets and components.
->>>>>>> bad469fd
 
 This set of samples relies on five Unity packages:
 
